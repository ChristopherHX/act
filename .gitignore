# Binaries for programs and plugins
*.exe
*.exe~
*.dll
*.so
*.dylib

# Test binary, build with `go test -c`
*.test

# Output of the go coverage tool, specifically when used with LiteIDE
*.out

/dist/
.todo

*.nupkg
.vscode/
.idea/

# Path for actions cache created when running tests
pkg/runner/act/

# act binary
dist/local/act

coverage.txt

.env
<<<<<<< HEAD
.secrets
=======
.secrets

# ignore docker registry from .github/workflows/checks.yml
docker-registry/
>>>>>>> 63535466
<|MERGE_RESOLUTION|>--- conflicted
+++ resolved
@@ -27,11 +27,7 @@
 coverage.txt
 
 .env
-<<<<<<< HEAD
-.secrets
-=======
 .secrets
 
 # ignore docker registry from .github/workflows/checks.yml
-docker-registry/
->>>>>>> 63535466
+docker-registry/