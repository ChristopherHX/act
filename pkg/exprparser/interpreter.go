--- conflicted
+++ resolved
@@ -13,19 +13,6 @@
 )
 
 type EvaluationEnvironment struct {
-<<<<<<< HEAD
-	Github      *model.GithubContext
-	Env         map[string]string
-	Job         *model.JobContext
-	Steps       map[string]*model.StepResult
-	Runner      map[string]interface{}
-	Secrets     map[string]string
-	Strategy    map[string]interface{}
-	Matrix      map[string]interface{}
-	Needs       map[string]map[string]map[string]string
-	Inputs      map[string]interface{}
-	ContextData map[string]interface{}
-=======
 	Github   *model.GithubContext
 	Env      map[string]string
 	Job      *model.JobContext
@@ -36,7 +23,7 @@
 	Matrix   map[string]interface{}
 	Needs    map[string]Needs
 	Inputs   map[string]interface{}
->>>>>>> 44333c75
+	ContextData map[string]interface{}
 }
 
 type Needs struct {
