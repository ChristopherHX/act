--- conflicted
+++ resolved
@@ -48,37 +48,22 @@
 		},
 		StepResults: map[string]*model.StepResult{
 			"idwithnothing": {
-<<<<<<< HEAD
-				Conclusion: stepStatusSuccess,
-				Outcome:    stepStatusFailure,
-=======
 				Conclusion: model.StepStatusSuccess,
 				Outcome:    model.StepStatusFailure,
->>>>>>> 64cd2d2e
 				Outputs: map[string]string{
 					"foowithnothing": "barwithnothing",
 				},
 			},
 			"id-with-hyphens": {
-<<<<<<< HEAD
-				Conclusion: stepStatusSuccess,
-				Outcome:    stepStatusFailure,
-=======
 				Conclusion: model.StepStatusSuccess,
 				Outcome:    model.StepStatusFailure,
->>>>>>> 64cd2d2e
 				Outputs: map[string]string{
 					"foo-with-hyphens": "bar-with-hyphens",
 				},
 			},
 			"id_with_underscores": {
-<<<<<<< HEAD
-				Conclusion: stepStatusSuccess,
-				Outcome:    stepStatusFailure,
-=======
 				Conclusion: model.StepStatusSuccess,
 				Outcome:    model.StepStatusFailure,
->>>>>>> 64cd2d2e
 				Outputs: map[string]string{
 					"foo_with_underscores": "bar_with_underscores",
 				},
@@ -115,16 +100,6 @@
 		{"(fromJSON('{\"foo\":\"bar\"}')).foo", "bar", ""},
 		{"(fromJson('{\"foo\":\"bar\"}')).foo", "bar", ""},
 		{"(fromJson('[\"foo\",\"bar\"]'))[1]", "bar", ""},
-<<<<<<< HEAD
-		{"hashFiles('**/non-extant-files')", "e3b0c44298fc1c149afbf4c8996fb92427ae41e4649b934ca495991b7852b855", ""},
-		{"hashFiles('**/non-extant-files', '**/more-non-extant-files')", "e3b0c44298fc1c149afbf4c8996fb92427ae41e4649b934ca495991b7852b855", ""},
-		{"hashFiles('**/non.extant.files')", "e3b0c44298fc1c149afbf4c8996fb92427ae41e4649b934ca495991b7852b855", ""},
-		{"hashFiles('**/non''extant''files')", "e3b0c44298fc1c149afbf4c8996fb92427ae41e4649b934ca495991b7852b855", ""},
-		{"success()", "true", ""},
-		{"failure()", "false", ""},
-		{"always()", "true", ""},
-		{"cancelled()", "false", ""},
-=======
 		// github does return an empty string for non-existent files
 		{"hashFiles('**/non-extant-files')", "", ""},
 		{"hashFiles('**/non-extant-files', '**/more-non-extant-files')", "", ""},
@@ -134,24 +109,11 @@
 		{"failure()", false, ""},
 		{"always()", true, ""},
 		{"cancelled()", false, ""},
->>>>>>> 64cd2d2e
 		{"github.workflow", "test-workflow", ""},
 		{"github.actor", "nektos/act", ""},
 		{"github.run_id", "1", ""},
 		{"github.run_number", "1", ""},
 		{"job.status", "success", ""},
-<<<<<<< HEAD
-		{"steps.idwithnothing.conclusion", "success", ""},
-		{"steps.idwithnothing.outcome", "failure", ""},
-		{"steps.idwithnothing.outputs.foowithnothing", "barwithnothing", ""},
-		{"steps.id-with-hyphens.conclusion", "success", ""},
-		{"steps.id-with-hyphens.outcome", "failure", ""},
-		{"steps.id-with-hyphens.outputs.foo-with-hyphens", "bar-with-hyphens", ""},
-		{"steps.id_with_underscores.conclusion", "success", ""},
-		{"steps.id_with_underscores.outcome", "failure", ""},
-		{"steps.id_with_underscores.outputs.foo_with_underscores", "bar_with_underscores", ""},
-=======
->>>>>>> 64cd2d2e
 		{"runner.os", "Linux", ""},
 		{"matrix.os", "Linux", ""},
 		{"matrix.foo", "bar", ""},
@@ -283,15 +245,7 @@
 		{"${{ env.SOMETHING_TRUE || false }}", "true"},
 		{"${{ env.SOMETHING_FALSE || false }}", "false"},
 		{"${{ env.SOMETHING_FALSE }} && ${{ env.SOMETHING_TRUE }}", "false && true"},
-<<<<<<< HEAD
-		{"echo '${{inputs.test}}'", "echo ''"},
-		{"${{format('{0}\n{0}', secrets.case_insensitive_secret)}}", "value\nvalue"},
-		{"${{format('secrets.case_insensitive_secret {0}\n{0}', secrets.case_insensitive_secret)}}", "secrets.case_insensitive_secret value\nvalue"},
-		{"${{format('''secrets.case_insensitive_secret {0}\n{0}', secrets.case_insensitive_secret)}}", "'secrets.case_insensitive_secret value\nvalue"},
-		{"${{'\\''\\'}}", "\\'\\"},
-=======
 		{"${{ fromJSON('{}') < 2 }}", "false"},
->>>>>>> 64cd2d2e
 	}
 
 	updateTestExpressionWorkflow(t, tables, rc)
@@ -334,11 +288,8 @@
 `, envs)
 	// editorconfig-checker-enable
 	for _, table := range tables {
-<<<<<<< HEAD
-=======
 		expressionPattern := regexp.MustCompile(`\${{\s*(.+?)\s*}}`)
 
->>>>>>> 64cd2d2e
 		expr := expressionPattern.ReplaceAllStringFunc(table.in, func(match string) string {
 			return fmt.Sprintf("€{{ %s }}", expressionPattern.ReplaceAllString(match, "$1"))
 		})
