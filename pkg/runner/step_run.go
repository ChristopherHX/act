--- conflicted
+++ resolved
@@ -13,19 +13,12 @@
 )
 
 type stepRun struct {
-<<<<<<< HEAD
-	Step       *model.Step
-	RunContext *RunContext
-	cmd        []string
-	cmdline    string
-	env        map[string]string
-=======
 	Step             *model.Step
 	RunContext       *RunContext
 	cmd              []string
+	cmdline          string
 	env              map[string]string
 	WorkingDirectory string
->>>>>>> d77991c9
 }
 
 func (sr *stepRun) pre() common.Executor {
@@ -40,14 +33,10 @@
 		sr.setupShellCommandExecutor(),
 		func(ctx context.Context) error {
 			sr.getRunContext().ApplyExtraPath(ctx, &sr.env)
-<<<<<<< HEAD
 			if he, ok := sr.getRunContext().JobContainer.(*container.HostEnvironment); ok && he != nil {
-				return he.ExecWithCmdLine(sr.cmd, sr.cmdline, sr.env, "", sr.Step.WorkingDirectory)(ctx)
+				return he.ExecWithCmdLine(sr.cmd, sr.cmdline, sr.env, "", sr.WorkingDirectory)(ctx)
 			}
-			return sr.getRunContext().JobContainer.Exec(sr.cmd, sr.env, "", sr.Step.WorkingDirectory)(ctx)
-=======
 			return sr.getRunContext().JobContainer.Exec(sr.cmd, sr.env, "", sr.WorkingDirectory)(ctx)
->>>>>>> d77991c9
 		},
 	))
 }
