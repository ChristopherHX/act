package runner

import (
	"archive/tar"
	"bufio"
	"context"
	"crypto/rand"
	"crypto/sha256"
	"encoding/hex"
	"encoding/json"
	"errors"
	"fmt"
	"io"
	"os"
	"path/filepath"
	"regexp"
	"runtime"
	"strings"

	"github.com/mitchellh/go-homedir"
	"github.com/opencontainers/selinux/go-selinux"
	log "github.com/sirupsen/logrus"

	"github.com/nektos/act/pkg/common"
	"github.com/nektos/act/pkg/container"
	"github.com/nektos/act/pkg/exprparser"
	"github.com/nektos/act/pkg/model"
)

// RunContext contains info about current job
type RunContext struct {
	Name                string
	Config              *Config
	Matrix              map[string]interface{}
	Run                 *model.Run
	EventJSON           string
	Env                 map[string]string
	GlobalEnv           map[string]string // to pass env changes of GITHUB_ENV and set-env correctly, due to dirty Env field
	ExtraPath           []string
	CurrentStep         string
	StepResults         map[string]*model.StepResult
	IntraActionState    map[string]map[string]string
	ExprEval            ExpressionEvaluator
	JobContainer        container.ExecutionsEnvironment
	OutputMappings      map[MappableOutput]MappableOutput
	JobName             string
	ActionPath          string
	Parent              *RunContext
	Masks               []string
	cleanUpJobContainer common.Executor
<<<<<<< HEAD
	ContextData         map[string]interface{}
	GHContextData       *string
=======
	caller              *caller // job calling this RunContext (reusable workflows)
>>>>>>> 44333c75
}

func (rc *RunContext) AddMask(mask string) {
	rc.Masks = append(rc.Masks, mask)
}

type MappableOutput struct {
	StepID     string
	OutputName string
}

func (rc *RunContext) String() string {
	name := fmt.Sprintf("%s/%s", rc.Run.Workflow.Name, rc.Name)
	if rc.caller != nil {
		// prefix the reusable workflow with the caller job
		// this is required to create unique container names
		name = fmt.Sprintf("%s/%s", rc.caller.runContext.Run.JobID, name)
	}
	return name
}

// GetEnv returns the env for the context
func (rc *RunContext) GetEnv() map[string]string {
	if rc.Env == nil {
		rc.Env = map[string]string{}
		if rc.Run != nil && rc.Run.Workflow != nil && rc.Config != nil {
			job := rc.Run.Job()
			if job != nil {
				rc.Env = mergeMaps(rc.Run.Workflow.Env, job.Environment(), rc.Config.Env)
			}
		}
	}
	rc.Env["ACT"] = "true"
	return rc.Env
}

func (rc *RunContext) jobContainerName() string {
	return createContainerName("act", rc.String())
}

// Returns the binds and mounts for the container, resolving paths as appopriate
func (rc *RunContext) GetBindsAndMounts() ([]string, map[string]string) {
	name := rc.jobContainerName()

	if rc.Config.ContainerDaemonSocket == "" {
		rc.Config.ContainerDaemonSocket = "/var/run/docker.sock"
	}

	binds := []string{
		fmt.Sprintf("%s:%s", rc.Config.ContainerDaemonSocket, "/var/run/docker.sock"),
	}

	ext := container.LinuxContainerEnvironmentExtensions{}

	mounts := map[string]string{
		"act-toolcache": "/toolcache",
		name + "-env":   ext.GetActPath(),
	}

	if job := rc.Run.Job(); job != nil {
		if container := job.Container(); container != nil {
			for _, v := range container.Volumes {
				if !strings.Contains(v, ":") || filepath.IsAbs(v) {
					// Bind anonymous volume or host file.
					binds = append(binds, v)
				} else {
					// Mount existing volume.
					paths := strings.SplitN(v, ":", 2)
					mounts[paths[0]] = paths[1]
				}
			}
		}
	}

	if rc.Config.BindWorkdir {
		bindModifiers := ""
		if runtime.GOOS == "darwin" {
			bindModifiers = ":delegated"
		}
		if selinux.GetEnabled() {
			bindModifiers = ":z"
		}
		binds = append(binds, fmt.Sprintf("%s:%s%s", rc.Config.Workdir, ext.ToContainerPath(rc.Config.Workdir), bindModifiers))
	} else {
		mounts[name] = ext.ToContainerPath(rc.Config.Workdir)
	}

	return binds, mounts
}

func (rc *RunContext) startHostEnvironment() common.Executor {
	return func(ctx context.Context) error {
		logger := common.Logger(ctx)
		rawLogger := logger.WithField("raw_output", true)
		logWriter := common.NewLineWriter(rc.commandHandler(ctx), func(s string) bool {
			if rc.Config.LogOutput {
				rawLogger.Infof("%s", s)
			} else {
				rawLogger.Debugf("%s", s)
			}
			return true
		})
		cacheDir := rc.ActionCacheDir()
		randBytes := make([]byte, 8)
		_, _ = rand.Read(randBytes)
		miscpath := filepath.Join(cacheDir, hex.EncodeToString(randBytes))
		actPath := filepath.Join(miscpath, "act")
		if err := os.MkdirAll(actPath, 0777); err != nil {
			return err
		}
		path := filepath.Join(miscpath, "hostexecutor")
		if err := os.MkdirAll(path, 0777); err != nil {
			return err
		}
		runnerTmp := filepath.Join(miscpath, "tmp")
		if err := os.MkdirAll(runnerTmp, 0777); err != nil {
			return err
		}
		toolCache := filepath.Join(cacheDir, "tool_cache")
		rc.JobContainer = &container.HostEnvironment{
			Path:      path,
			TmpDir:    runnerTmp,
			ToolCache: toolCache,
			Workdir:   rc.Config.Workdir,
			ActPath:   actPath,
			CleanUp: func() {
				os.RemoveAll(miscpath)
			},
			StdOut: logWriter,
		}
		rc.cleanUpJobContainer = rc.JobContainer.Remove()
		for k, v := range rc.JobContainer.GetRunnerContext(ctx) {
			if v, ok := v.(string); ok {
				rc.Env[fmt.Sprintf("RUNNER_%s", strings.ToUpper(k))] = v
			}
		}
		for _, env := range os.Environ() {
			i := strings.Index(env, "=")
			if i > 0 {
				rc.Env[env[0:i]] = env[i+1:]
			}
		}

		return common.NewPipelineExecutor(
			rc.JobContainer.Copy(rc.JobContainer.GetActPath()+"/", &container.FileEntry{
				Name: "workflow/event.json",
				Mode: 0644,
				Body: rc.EventJSON,
			}, &container.FileEntry{
				Name: "workflow/envs.txt",
				Mode: 0666,
				Body: "",
			}),
		)(ctx)
	}
}

func (rc *RunContext) startJobContainer() common.Executor {
	return func(ctx context.Context) error {
		logger := common.Logger(ctx)
		image := rc.platformImage(ctx)
		rawLogger := logger.WithField("raw_output", true)
		logWriter := common.NewLineWriter(rc.commandHandler(ctx), func(s string) bool {
			if rc.Config.LogOutput {
				rawLogger.Infof("%s", s)
			} else {
				rawLogger.Debugf("%s", s)
			}
			return true
		})

		username, password, err := rc.handleCredentials(ctx)
		if err != nil {
			return fmt.Errorf("failed to handle credentials: %s", err)
		}

		logger.Infof("\U0001f680  Start image=%s", image)
		name := rc.jobContainerName()

		envList := make([]string, 0)

		envList = append(envList, fmt.Sprintf("%s=%s", "RUNNER_TOOL_CACHE", "/opt/hostedtoolcache"))
		envList = append(envList, fmt.Sprintf("%s=%s", "RUNNER_OS", "Linux"))
		envList = append(envList, fmt.Sprintf("%s=%s", "RUNNER_ARCH", container.RunnerArch(ctx)))
		envList = append(envList, fmt.Sprintf("%s=%s", "RUNNER_TEMP", "/tmp"))
		envList = append(envList, fmt.Sprintf("%s=%s", "LANG", "C.UTF-8")) // Use same locale as GitHub Actions

		ext := container.LinuxContainerEnvironmentExtensions{}
		binds, mounts := rc.GetBindsAndMounts()

		rc.cleanUpJobContainer = func(ctx context.Context) error {
			if rc.JobContainer != nil && !rc.Config.ReuseContainers {
				return rc.JobContainer.Remove().
					Then(container.NewDockerVolumeRemoveExecutor(rc.jobContainerName(), false)).
					Then(container.NewDockerVolumeRemoveExecutor(rc.jobContainerName()+"-env", false))(ctx)
			}
			return nil
		}

		rc.JobContainer = container.NewContainer(&container.NewContainerInput{
			Cmd:         nil,
			Entrypoint:  []string{"tail", "-f", "/dev/null"},
			WorkingDir:  ext.ToContainerPath(rc.Config.Workdir),
			Image:       image,
			Username:    username,
			Password:    password,
			Name:        name,
			Env:         envList,
			Mounts:      mounts,
			NetworkMode: "host",
			Binds:       binds,
			Stdout:      logWriter,
			Stderr:      logWriter,
			Privileged:  rc.Config.Privileged,
			UsernsMode:  rc.Config.UsernsMode,
			Platform:    rc.Config.ContainerArchitecture,
			Options:     rc.options(ctx),
		})
		if rc.JobContainer == nil {
			return errors.New("Failed to create job container")
		}

		return common.NewPipelineExecutor(
			rc.JobContainer.Pull(rc.Config.ForcePull),
			rc.stopJobContainer(),
			rc.JobContainer.Create(rc.Config.ContainerCapAdd, rc.Config.ContainerCapDrop),
			rc.JobContainer.Start(false),
			rc.JobContainer.Copy(rc.JobContainer.GetActPath()+"/", &container.FileEntry{
				Name: "workflow/event.json",
				Mode: 0644,
				Body: rc.EventJSON,
			}, &container.FileEntry{
				Name: "workflow/envs.txt",
				Mode: 0666,
				Body: "",
			}),
		)(ctx)
	}
}

func (rc *RunContext) execJobContainer(cmd []string, env map[string]string, user, workdir string) common.Executor {
	return func(ctx context.Context) error {
		return rc.JobContainer.Exec(cmd, env, user, workdir)(ctx)
	}
}

func (rc *RunContext) ApplyExtraPath(ctx context.Context, env *map[string]string) {
	if rc.ExtraPath != nil && len(rc.ExtraPath) > 0 {
		path := rc.JobContainer.GetPathVariableName()
		if (*env)[path] == "" {
			cenv := map[string]string{}
			var cpath string
			if err := rc.JobContainer.UpdateFromImageEnv(&cenv)(ctx); err == nil {
				if p, ok := cenv[path]; ok {
					cpath = p
				}
			}
			if len(cpath) == 0 {
				cpath = rc.JobContainer.DefaultPathVariable()
			}
			(*env)[path] = cpath
		}
		(*env)[path] = rc.JobContainer.JoinPathVariable(append(rc.ExtraPath, (*env)[path])...)
	}
}

func (rc *RunContext) UpdateExtraPath(ctx context.Context, githubEnvPath string) error {
	if common.Dryrun(ctx) {
		return nil
	}
	pathTar, err := rc.JobContainer.GetContainerArchive(ctx, githubEnvPath)
	if err != nil {
		return err
	}
	defer pathTar.Close()

	reader := tar.NewReader(pathTar)
	_, err = reader.Next()
	if err != nil && err != io.EOF {
		return err
	}
	s := bufio.NewScanner(reader)
	for s.Scan() {
		line := s.Text()
		if len(line) > 0 {
			rc.addPath(ctx, line)
		}
	}
	return nil
}

// stopJobContainer removes the job container (if it exists) and its volume (if it exists) if !rc.Config.ReuseContainers
func (rc *RunContext) stopJobContainer() common.Executor {
	return func(ctx context.Context) error {
		if rc.cleanUpJobContainer != nil && !rc.Config.ReuseContainers {
			return rc.cleanUpJobContainer(ctx)
		}
		return nil
	}
}

// Prepare the mounts and binds for the worker

// ActionCacheDir is for rc
func (rc *RunContext) ActionCacheDir() string {
	var xdgCache string
	var ok bool
	if xdgCache, ok = os.LookupEnv("XDG_CACHE_HOME"); !ok || xdgCache == "" {
		if home, err := homedir.Dir(); err == nil {
			xdgCache = filepath.Join(home, ".cache")
		} else if xdgCache, err = filepath.Abs("."); err != nil {
			log.Fatal(err)
		}
	}
	return filepath.Join(xdgCache, "act")
}

// Interpolate outputs after a job is done
func (rc *RunContext) interpolateOutputs() common.Executor {
	return func(ctx context.Context) error {
		ee := rc.NewExpressionEvaluator(ctx)
		for k, v := range rc.Run.Job().Outputs {
			interpolated := ee.Interpolate(ctx, v)
			if v != interpolated {
				rc.Run.Job().Outputs[k] = interpolated
			}
		}
		return nil
	}
}

func (rc *RunContext) startContainer() common.Executor {
	return func(ctx context.Context) error {
		image := rc.platformImage(ctx)
		if strings.EqualFold(image, "-self-hosted") {
			return rc.startHostEnvironment()(ctx)
		}
		return rc.startJobContainer()(ctx)
	}
}

func (rc *RunContext) stopContainer() common.Executor {
	return rc.stopJobContainer()
}

func (rc *RunContext) closeContainer() common.Executor {
	return func(ctx context.Context) error {
		if rc.JobContainer != nil {
			return rc.JobContainer.Close()(ctx)
		}
		return nil
	}
}

func (rc *RunContext) matrix() map[string]interface{} {
	return rc.Matrix
}

func (rc *RunContext) result(result string) {
	rc.Run.Job().Result = result
}

func (rc *RunContext) steps() []*model.Step {
	return rc.Run.Job().Steps
}

// Executor returns a pipeline executor for all the steps in the job
func (rc *RunContext) Executor() common.Executor {
	var executor common.Executor

	switch rc.Run.Job().Type() {
	case model.JobTypeDefault:
		executor = newJobExecutor(rc, &stepFactoryImpl{}, rc)
	case model.JobTypeReusableWorkflowLocal:
		executor = newLocalReusableWorkflowExecutor(rc)
	case model.JobTypeReusableWorkflowRemote:
		executor = newRemoteReusableWorkflowExecutor(rc)
	}

	return func(ctx context.Context) error {
		res, err := rc.isEnabled(ctx)
		if err != nil {
			return err
		}
		if res {
			return executor(ctx)
		}
		return nil
	}
}

func (rc *RunContext) platformImage(ctx context.Context) string {
	job := rc.Run.Job()

	c := job.Container()
	if c != nil {
		return rc.ExprEval.Interpolate(ctx, c.Image)
	}

	if job.RunsOn() == nil {
		common.Logger(ctx).Errorf("'runs-on' key not defined in %s", rc.String())
	}

	for _, runnerLabel := range job.RunsOn() {
		platformName := rc.ExprEval.Interpolate(ctx, runnerLabel)
		image := rc.Config.Platforms[strings.ToLower(platformName)]
		if image != "" {
			return image
		}
	}

	return ""
}

func (rc *RunContext) options(ctx context.Context) string {
	job := rc.Run.Job()
	c := job.Container()
	if c == nil {
		return rc.Config.ContainerOptions
	}

	return c.Options
}

func (rc *RunContext) isEnabled(ctx context.Context) (bool, error) {
	job := rc.Run.Job()
	l := common.Logger(ctx)
	runJob, err := EvalBool(ctx, rc.ExprEval, job.If.Value, exprparser.DefaultStatusCheckSuccess)
	if err != nil {
		return false, fmt.Errorf("  \u274C  Error in if-expression: \"if: %s\" (%s)", job.If.Value, err)
	}
	if !runJob {
		l.WithField("jobResult", "skipped").Debugf("Skipping job '%s' due to '%s'", job.Name, job.If.Value)
		return false, nil
	}

	if job.Type() != model.JobTypeDefault {
		return true, nil
	}

	img := rc.platformImage(ctx)
	if img == "" {
		if job.RunsOn() == nil {
			l.Errorf("'runs-on' key not defined in %s", rc.String())
		}

		for _, runnerLabel := range job.RunsOn() {
			platformName := rc.ExprEval.Interpolate(ctx, runnerLabel)
			l.Infof("\U0001F6A7  Skipping unsupported platform -- Try running with `-P %+v=...`", platformName)
		}
		return false, nil
	}
	return true, nil
}

func mergeMaps(maps ...map[string]string) map[string]string {
	rtnMap := make(map[string]string)
	for _, m := range maps {
		for k, v := range m {
			rtnMap[k] = v
		}
	}
	return rtnMap
}

func createContainerName(parts ...string) string {
	name := strings.Join(parts, "-")
	pattern := regexp.MustCompile("[^a-zA-Z0-9]")
	name = pattern.ReplaceAllString(name, "-")
	name = strings.ReplaceAll(name, "--", "-")
	hash := sha256.Sum256([]byte(name))

	// SHA256 is 64 hex characters. So trim name to 63 characters to make room for the hash and separator
	trimmedName := strings.Trim(trimToLen(name, 63), "-")

	return fmt.Sprintf("%s-%x", trimmedName, hash)
}

func trimToLen(s string, l int) string {
	if l < 0 {
		l = 0
	}
	if len(s) > l {
		return s[:l]
	}
	return s
}

func (rc *RunContext) getJobContext() *model.JobContext {
	jobStatus := "success"
	for _, stepStatus := range rc.StepResults {
		if stepStatus.Conclusion == model.StepStatusFailure {
			jobStatus = "failure"
			break
		}
	}
	return &model.JobContext{
		Status: jobStatus,
	}
}

func (rc *RunContext) getStepsContext() map[string]*model.StepResult {
	return rc.StepResults
}

func (rc *RunContext) getGithubContext(ctx context.Context) *model.GithubContext {
	logger := common.Logger(ctx)
	ghc := &model.GithubContext{
		Event:            make(map[string]interface{}),
		Workflow:         rc.Run.Workflow.Name,
		RunID:            rc.Config.Env["GITHUB_RUN_ID"],
		RunNumber:        rc.Config.Env["GITHUB_RUN_NUMBER"],
		Actor:            rc.Config.Actor,
		EventName:        rc.Config.EventName,
		Action:           rc.CurrentStep,
		Token:            rc.Config.Token,
		ActionPath:       rc.ActionPath,
		RepositoryOwner:  rc.Config.Env["GITHUB_REPOSITORY_OWNER"],
		RetentionDays:    rc.Config.Env["GITHUB_RETENTION_DAYS"],
		RunnerPerflog:    rc.Config.Env["RUNNER_PERFLOG"],
		RunnerTrackingID: rc.Config.Env["RUNNER_TRACKING_ID"],
		Repository:       rc.Config.Env["GITHUB_REPOSITORY"],
		Ref:              rc.Config.Env["GITHUB_REF"],
		Sha:              rc.Config.Env["SHA_REF"],
		RefName:          rc.Config.Env["GITHUB_REF_NAME"],
		RefType:          rc.Config.Env["GITHUB_REF_TYPE"],
		BaseRef:          rc.Config.Env["GITHUB_BASE_REF"],
		HeadRef:          rc.Config.Env["GITHUB_HEAD_REF"],
		Workspace:        rc.Config.Env["GITHUB_WORKSPACE"],
	}
	if rc.JobContainer != nil {
		ghc.EventPath = rc.JobContainer.GetActPath() + "/workflow/event.json"
		ghc.Workspace = rc.JobContainer.ToContainerPath(rc.Config.Workdir)
	}

	if rc.GHContextData != nil {
		err := json.Unmarshal([]byte(*rc.GHContextData), ghc)
		if err == nil {
			return ghc
		}
	}

	if ghc.RunID == "" {
		ghc.RunID = "1"
	}

	if ghc.RunNumber == "" {
		ghc.RunNumber = "1"
	}

	if ghc.RetentionDays == "" {
		ghc.RetentionDays = "0"
	}

	if ghc.RunnerPerflog == "" {
		ghc.RunnerPerflog = "/dev/null"
	}

	// Backwards compatibility for configs that require
	// a default rather than being run as a cmd
	if ghc.Actor == "" {
		ghc.Actor = "nektos/act"
	}

<<<<<<< HEAD
	repoPath := rc.Config.Workdir
	repo, err := git.FindGithubRepo(ctx, repoPath, rc.Config.GetGitHubInstance(), rc.Config.RemoteName)
	if err != nil {
		logger.Warningf("unable to get git repo: %v", err)
	} else {
		ghc.Repository = repo
		if ghc.RepositoryOwner == "" {
			ghc.RepositoryOwner = strings.Split(repo, "/")[0]
		}
	}

=======
>>>>>>> 44333c75
	if rc.EventJSON != "" {
		err := json.Unmarshal([]byte(rc.EventJSON), &ghc.Event)
		if err != nil {
			logger.Errorf("Unable to Unmarshal event '%s': %v", rc.EventJSON, err)
		}
	}

	ghc.SetBaseAndHeadRef()
	repoPath := rc.Config.Workdir
	ghc.SetRepositoryAndOwner(ctx, rc.Config.GitHubInstance, rc.Config.RemoteName, repoPath)
	if ghc.Ref == "" {
		ghc.SetRef(ctx, rc.Config.DefaultBranch, repoPath)
	}
	if ghc.Sha == "" {
		ghc.SetSha(ctx, repoPath)
	}

	ghc.SetRefTypeAndName()

	return ghc
}

func isLocalCheckout(ghc *model.GithubContext, step *model.Step) bool {
	if step.Type() == model.StepTypeInvalid {
		// This will be errored out by the executor later, we need this here to avoid a null panic though
		return false
	}
	if step.Type() != model.StepTypeUsesActionRemote {
		return false
	}
	remoteAction := newRemoteAction(step.Uses)
	if remoteAction == nil {
		// IsCheckout() will nil panic if we dont bail out early
		return false
	}
	if !remoteAction.IsCheckout() {
		return false
	}

	if repository, ok := step.With["repository"]; ok && repository != ghc.Repository {
		return false
	}
	if repository, ok := step.With["ref"]; ok && repository != ghc.Ref {
		return false
	}
	return true
}

func nestedMapLookup(m map[string]interface{}, ks ...string) (rval interface{}) {
	var ok bool

	if len(ks) == 0 { // degenerate input
		return nil
	}
	if rval, ok = m[ks[0]]; !ok {
		return nil
	} else if len(ks) == 1 { // we've reached the final key
		return rval
	} else if m, ok = rval.(map[string]interface{}); !ok {
		return nil
	} else { // 1+ more keys
		return nestedMapLookup(m, ks[1:]...)
	}
}

func (rc *RunContext) withGithubEnv(ctx context.Context, github *model.GithubContext, env map[string]string) map[string]string {
	env["CI"] = "true"
	env["GITHUB_WORKFLOW"] = github.Workflow
	env["GITHUB_RUN_ID"] = github.RunID
	env["GITHUB_RUN_NUMBER"] = github.RunNumber
	env["GITHUB_ACTION"] = github.Action
	env["GITHUB_ACTION_PATH"] = github.ActionPath
	env["GITHUB_ACTION_REPOSITORY"] = github.ActionRepository
	env["GITHUB_ACTION_REF"] = github.ActionRef
	env["GITHUB_ACTIONS"] = "true"
	env["GITHUB_ACTOR"] = github.Actor
	env["GITHUB_REPOSITORY"] = github.Repository
	env["GITHUB_EVENT_NAME"] = github.EventName
	env["GITHUB_EVENT_PATH"] = github.EventPath
	env["GITHUB_WORKSPACE"] = github.Workspace
	env["GITHUB_SHA"] = github.Sha
	env["GITHUB_REF"] = github.Ref
	env["GITHUB_REF_NAME"] = github.RefName
	env["GITHUB_REF_TYPE"] = github.RefType
	env["GITHUB_TOKEN"] = github.Token
<<<<<<< HEAD
	env["GITHUB_SERVER_URL"] = rc.Config.GetGitHubServerUrl()
	env["GITHUB_API_URL"] = rc.Config.GetGitHubApiServerUrl()
	env["GITHUB_GRAPHQL_URL"] = rc.Config.GetGitHubGraphQlApiServerUrl()
	env["GITHUB_BASE_REF"] = github.BaseRef
	env["GITHUB_HEAD_REF"] = github.HeadRef
=======
>>>>>>> 44333c75
	env["GITHUB_JOB"] = rc.JobName
	env["GITHUB_REPOSITORY_OWNER"] = github.RepositoryOwner
	env["GITHUB_RETENTION_DAYS"] = github.RetentionDays
	env["RUNNER_PERFLOG"] = github.RunnerPerflog
	env["RUNNER_TRACKING_ID"] = github.RunnerTrackingID
<<<<<<< HEAD
=======
	env["GITHUB_BASE_REF"] = github.BaseRef
	env["GITHUB_HEAD_REF"] = github.HeadRef

	defaultServerURL := "https://github.com"
	defaultAPIURL := "https://api.github.com"
	defaultGraphqlURL := "https://api.github.com/graphql"

	if rc.Config.GitHubInstance != "github.com" {
		defaultServerURL = fmt.Sprintf("https://%s", rc.Config.GitHubInstance)
		defaultAPIURL = fmt.Sprintf("https://%s/api/v3", rc.Config.GitHubInstance)
		defaultGraphqlURL = fmt.Sprintf("https://%s/api/graphql", rc.Config.GitHubInstance)
	}

	if env["GITHUB_SERVER_URL"] == "" {
		env["GITHUB_SERVER_URL"] = defaultServerURL
	}

	if env["GITHUB_API_URL"] == "" {
		env["GITHUB_API_URL"] = defaultAPIURL
	}

	if env["GITHUB_GRAPHQL_URL"] == "" {
		env["GITHUB_GRAPHQL_URL"] = defaultGraphqlURL
	}
>>>>>>> 44333c75

	if rc.Config.ArtifactServerPath != "" {
		setActionRuntimeVars(rc, env)
	}

	job := rc.Run.Job()
	if job.RunsOn() != nil {
		for _, runnerLabel := range job.RunsOn() {
			platformName := rc.ExprEval.Interpolate(ctx, runnerLabel)
			if platformName != "" {
				if platformName == "ubuntu-latest" {
					// hardcode current ubuntu-latest since we have no way to check that 'on the fly'
					env["ImageOS"] = "ubuntu20"
				} else {
					platformName = strings.SplitN(strings.Replace(platformName, `-`, ``, 1), `.`, 2)[0]
					env["ImageOS"] = platformName
				}
			}
		}
	}

	return env
}

func setActionRuntimeVars(rc *RunContext, env map[string]string) {
	actionsRuntimeURL := os.Getenv("ACTIONS_RUNTIME_URL")
	if actionsRuntimeURL == "" {
		actionsRuntimeURL = fmt.Sprintf("http://%s:%s/", rc.Config.ArtifactServerAddr, rc.Config.ArtifactServerPort)
	}
	env["ACTIONS_RUNTIME_URL"] = actionsRuntimeURL

	actionsRuntimeToken := os.Getenv("ACTIONS_RUNTIME_TOKEN")
	if actionsRuntimeToken == "" {
		actionsRuntimeToken = "token"
	}
	env["ACTIONS_RUNTIME_TOKEN"] = actionsRuntimeToken
}

func (rc *RunContext) handleCredentials(ctx context.Context) (username, password string, err error) {
	// TODO: remove below 2 lines when we can release act with breaking changes
	username = rc.Config.Secrets["DOCKER_USERNAME"]
	password = rc.Config.Secrets["DOCKER_PASSWORD"]

	container := rc.Run.Job().Container()
	if container == nil || container.Credentials == nil {
		return
	}

	if container.Credentials != nil && len(container.Credentials) != 2 {
		err = fmt.Errorf("invalid property count for key 'credentials:'")
		return
	}

	ee := rc.NewExpressionEvaluator(ctx)
	if username = ee.Interpolate(ctx, container.Credentials["username"]); username == "" {
		err = fmt.Errorf("failed to interpolate container.credentials.username")
		return
	}
	if password = ee.Interpolate(ctx, container.Credentials["password"]); password == "" {
		err = fmt.Errorf("failed to interpolate container.credentials.password")
		return
	}

	if container.Credentials["username"] == "" || container.Credentials["password"] == "" {
		err = fmt.Errorf("container.credentials cannot be empty")
		return
	}

	return username, password, err
}<|MERGE_RESOLUTION|>--- conflicted
+++ resolved
@@ -48,12 +48,9 @@
 	Parent              *RunContext
 	Masks               []string
 	cleanUpJobContainer common.Executor
-<<<<<<< HEAD
+	caller              *caller // job calling this RunContext (reusable workflows)
 	ContextData         map[string]interface{}
 	GHContextData       *string
-=======
-	caller              *caller // job calling this RunContext (reusable workflows)
->>>>>>> 44333c75
 }
 
 func (rc *RunContext) AddMask(mask string) {
@@ -618,20 +615,6 @@
 		ghc.Actor = "nektos/act"
 	}
 
-<<<<<<< HEAD
-	repoPath := rc.Config.Workdir
-	repo, err := git.FindGithubRepo(ctx, repoPath, rc.Config.GetGitHubInstance(), rc.Config.RemoteName)
-	if err != nil {
-		logger.Warningf("unable to get git repo: %v", err)
-	} else {
-		ghc.Repository = repo
-		if ghc.RepositoryOwner == "" {
-			ghc.RepositoryOwner = strings.Split(repo, "/")[0]
-		}
-	}
-
-=======
->>>>>>> 44333c75
 	if rc.EventJSON != "" {
 		err := json.Unmarshal([]byte(rc.EventJSON), &ghc.Event)
 		if err != nil {
@@ -717,46 +700,17 @@
 	env["GITHUB_REF_NAME"] = github.RefName
 	env["GITHUB_REF_TYPE"] = github.RefType
 	env["GITHUB_TOKEN"] = github.Token
-<<<<<<< HEAD
-	env["GITHUB_SERVER_URL"] = rc.Config.GetGitHubServerUrl()
-	env["GITHUB_API_URL"] = rc.Config.GetGitHubApiServerUrl()
-	env["GITHUB_GRAPHQL_URL"] = rc.Config.GetGitHubGraphQlApiServerUrl()
-	env["GITHUB_BASE_REF"] = github.BaseRef
-	env["GITHUB_HEAD_REF"] = github.HeadRef
-=======
->>>>>>> 44333c75
 	env["GITHUB_JOB"] = rc.JobName
 	env["GITHUB_REPOSITORY_OWNER"] = github.RepositoryOwner
 	env["GITHUB_RETENTION_DAYS"] = github.RetentionDays
 	env["RUNNER_PERFLOG"] = github.RunnerPerflog
 	env["RUNNER_TRACKING_ID"] = github.RunnerTrackingID
-<<<<<<< HEAD
-=======
 	env["GITHUB_BASE_REF"] = github.BaseRef
 	env["GITHUB_HEAD_REF"] = github.HeadRef
 
-	defaultServerURL := "https://github.com"
-	defaultAPIURL := "https://api.github.com"
-	defaultGraphqlURL := "https://api.github.com/graphql"
-
-	if rc.Config.GitHubInstance != "github.com" {
-		defaultServerURL = fmt.Sprintf("https://%s", rc.Config.GitHubInstance)
-		defaultAPIURL = fmt.Sprintf("https://%s/api/v3", rc.Config.GitHubInstance)
-		defaultGraphqlURL = fmt.Sprintf("https://%s/api/graphql", rc.Config.GitHubInstance)
-	}
-
-	if env["GITHUB_SERVER_URL"] == "" {
-		env["GITHUB_SERVER_URL"] = defaultServerURL
-	}
-
-	if env["GITHUB_API_URL"] == "" {
-		env["GITHUB_API_URL"] = defaultAPIURL
-	}
-
-	if env["GITHUB_GRAPHQL_URL"] == "" {
-		env["GITHUB_GRAPHQL_URL"] = defaultGraphqlURL
-	}
->>>>>>> 44333c75
+	env["GITHUB_SERVER_URL"] = rc.Config.GetGitHubServerUrl()
+	env["GITHUB_API_URL"] = rc.Config.GetGitHubApiServerUrl()
+	env["GITHUB_GRAPHQL_URL"] = rc.Config.GetGitHubGraphQlApiServerUrl()
 
 	if rc.Config.ArtifactServerPath != "" {
 		setActionRuntimeVars(rc, env)
