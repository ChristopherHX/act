--- conflicted
+++ resolved
@@ -51,13 +51,10 @@
 	Masks               []string
 	cleanUpJobContainer common.Executor
 	caller              *caller // job calling this RunContext (reusable workflows)
-<<<<<<< HEAD
 	ContextData         map[string]interface{}
 	GHContextData       *string
 	Cancelled           bool
-=======
 	nodeToolFullPath    string
->>>>>>> cd8b710f
 }
 
 func (rc *RunContext) AddMask(mask string) {
