package runner

import (
	"context"
	"encoding/json"
	"errors"
	"fmt"
	"os"
	"path/filepath"
	"regexp"
	"runtime"
	"strings"

	"github.com/google/shlex"
	"github.com/google/uuid"
	"github.com/spf13/pflag"

	"github.com/mitchellh/go-homedir"
	log "github.com/sirupsen/logrus"

	selinux "github.com/opencontainers/selinux/go-selinux"

	"github.com/nektos/act/pkg/common"
	"github.com/nektos/act/pkg/container"
	"github.com/nektos/act/pkg/model"
)

// RunContext contains info about current job
type RunContext struct {
	GithubContextBase *string
	Name              string
	Config            *Config
	Matrix            map[string]interface{}
	Run               *model.Run
	EventJSON         string
	Env               map[string]string
	ExtraPath         []string
	CurrentStep       string
	StepResults       map[string]*model.StepResult
	ExprEval          ExpressionEvaluator
	JobContainer      container.Container
	OutputMappings    map[MappableOutput]MappableOutput
	JobName           string
	actPath           string
	Local             bool
	ActionPath        string
	ActionRef         string
	ActionRepository  string
	Composite         *model.Action
	Inputs            map[string]interface{}
	Parent            *RunContext
}

func (rc *RunContext) Clone() *RunContext {
	clone := *rc
	clone.CurrentStep = ""
	clone.Composite = nil
	clone.Inputs = nil
	clone.StepResults = make(map[string]*model.StepResult)
	clone.Parent = rc
	return &clone
}

func (rc *RunContext) SetActPath(actPath string) {
	rc.actPath = actPath
}

func (rc *RunContext) GetActPath() string {
	if len(rc.actPath) > 0 {
		return rc.actPath
	}
	return "/var/run/act"
}

type MappableOutput struct {
	StepID     string
	OutputName string
}

func (rc *RunContext) String() string {
	return fmt.Sprintf("%s/%s", rc.Run.Workflow.Name, rc.Name)
}

// GetEnv returns the env for the context
func (rc *RunContext) GetEnv() map[string]string {
	if rc.Env == nil {
		rc.Env = mergeMaps(rc.Config.Env, rc.Run.Workflow.Env, rc.Run.Job().Environment())
	}
	rc.Env["ACT"] = "true"
	return rc.Env
}

func (rc *RunContext) jobContainerName() string {
	return createContainerName("act", rc.String())
}

// Returns the binds and mounts for the container, resolving paths as appopriate
func (rc *RunContext) GetBindsAndMounts() ([]string, map[string]string) {
	name := rc.jobContainerName()

	if rc.Config.ContainerDaemonSocket == "" {
		rc.Config.ContainerDaemonSocket = "/var/run/docker.sock"
	}

	binds := []string{
		fmt.Sprintf("%s:%s", rc.Config.ContainerDaemonSocket, "/var/run/docker.sock"),
	}

	mounts := map[string]string{
		"act-toolcache": "/toolcache",
		name + "-env":   rc.GetActPath(),
	}

	if rc.Config.BindWorkdir {
		bindModifiers := ""
		if runtime.GOOS == "darwin" {
			bindModifiers = ":delegated"
		}
		if selinux.GetEnabled() {
			bindModifiers = ":z"
		}
		binds = append(binds, fmt.Sprintf("%s:%s%s", rc.Config.Workdir, rc.ContainerWorkdir(), bindModifiers))
	} else {
		mounts[name] = rc.ContainerWorkdir()
	}

	return binds, mounts
}

func (rc *RunContext) startJobContainer() common.Executor {
	image := rc.platformImage()
	if image == "-self-hosted" {
		return func(ctx context.Context) error {
			rawLogger := common.Logger(ctx).WithField("raw_output", true)
			logWriter := common.NewLineWriter(rc.commandHandler(ctx), func(s string) bool {
				if rc.Config.LogOutput {
					rawLogger.Infof("%s", s)
				} else {
					rawLogger.Debugf("%s", s)
				}
				return true
			})
			cacheDir := rc.ActionCacheDir()
			miscpath := filepath.Join(cacheDir, uuid.New().String())
			actPath := filepath.Join(miscpath, "act")
			if err := os.MkdirAll(actPath, 0777); err != nil {
				return err
			}
			rc.SetActPath(actPath)
			path := filepath.Join(miscpath, "hostexecutor")
			if err := os.MkdirAll(path, 0777); err != nil {
				return err
			}
			rc.JobContainer = &container.HostExecutor{Path: path, CleanUp: func() {
				os.RemoveAll(miscpath)
			}, StdOut: logWriter}
			var copyWorkspace bool
			var copyToPath string
			if !rc.Config.BindWorkdir {
				copyToPath, copyWorkspace = rc.localCheckoutPath()
				copyToPath = filepath.Join(path, copyToPath)
			}
			// Tell act to not change the filepath on windows
			rc.Local = true
			rc.Env["RUNNER_TOOL_CACHE"] = filepath.Join(rc.GetActPath(), "tool_cache")
			rc.Env["RUNNER_OS"] = runtime.GOOS
			rc.Env["RUNNER_TEMP"] = os.TempDir()
			for _, env := range os.Environ() {
				i := strings.Index(env, "=")
				if i > 0 {
					rc.Env[env[0:i]] = env[i+1:]
				}
			}

			return common.NewPipelineExecutor(
				rc.JobContainer.CopyDir(copyToPath, rc.Config.Workdir+string(filepath.Separator)+".", rc.Config.UseGitIgnore).IfBool(copyWorkspace),
				rc.JobContainer.Copy(rc.GetActPath()+"/", &container.FileEntry{
					Name: "workflow/event.json",
					Mode: 0644,
					Body: rc.EventJSON,
				}, &container.FileEntry{
					Name: "workflow/envs.txt",
					Mode: 0666,
					Body: "",
				}, &container.FileEntry{
					Name: "workflow/paths.txt",
					Mode: 0666,
					Body: "",
				}),
			)(ctx)
		}
	}
	hostname := rc.hostname()

	return func(ctx context.Context) error {
		rawLogger := common.Logger(ctx).WithField("raw_output", true)
		logWriter := common.NewLineWriter(rc.commandHandler(ctx), func(s string) bool {
			if rc.Config.LogOutput {
				rawLogger.Infof("%s", s)
			} else {
				rawLogger.Debugf("%s", s)
			}
			return true
		})

		username, password, err := rc.handleCredentials()
		if err != nil {
			return fmt.Errorf("failed to handle credentials: %s", err)
		}

		common.Logger(ctx).Infof("\U0001f680  Start image=%s", image)
		name := rc.jobContainerName()

		envList := make([]string, 0)

		envList = append(envList, fmt.Sprintf("%s=%s", "RUNNER_TOOL_CACHE", "/opt/hostedtoolcache"))
		envList = append(envList, fmt.Sprintf("%s=%s", "RUNNER_OS", "Linux"))
		envList = append(envList, fmt.Sprintf("%s=%s", "RUNNER_TEMP", "/tmp"))

		binds, mounts := rc.GetBindsAndMounts()

		rc.JobContainer = container.NewContainer(&container.NewContainerInput{
			Cmd:         nil,
			Entrypoint:  []string{"/usr/bin/tail", "-f", "/dev/null"},
			WorkingDir:  rc.ContainerWorkdir(),
			Image:       image,
			Username:    username,
			Password:    password,
			Name:        name,
			Env:         envList,
			Mounts:      mounts,
			NetworkMode: "host",
			Binds:       binds,
			Stdout:      logWriter,
			Stderr:      logWriter,
			Privileged:  rc.Config.Privileged,
			UsernsMode:  rc.Config.UsernsMode,
			Platform:    rc.Config.ContainerArchitecture,
			Hostname:    hostname,
		})

		if rc.JobContainer == nil {
			return errors.New("failed to create Container")
		}

		var copyWorkspace bool
		var copyToPath string
		if !rc.Config.BindWorkdir {
			copyToPath, copyWorkspace = rc.localCheckoutPath()
			copyToPath = filepath.Join(rc.ContainerWorkdir(), copyToPath)
		}

		return common.NewPipelineExecutor(
			rc.JobContainer.Pull(rc.Config.ForcePull),
			rc.stopJobContainer(),
			rc.JobContainer.Create(rc.Config.ContainerCapAdd, rc.Config.ContainerCapDrop),
			rc.JobContainer.Start(false),
			rc.JobContainer.UpdateFromImageEnv(&rc.Env),
			rc.JobContainer.UpdateFromEnv("/etc/environment", &rc.Env),
			rc.JobContainer.Exec([]string{"mkdir", "-m", "0777", "-p", rc.GetActPath()}, "", rc.Env, "root", ""),
			rc.JobContainer.CopyDir(copyToPath, rc.Config.Workdir+string(filepath.Separator)+".", rc.Config.UseGitIgnore).IfBool(copyWorkspace),
			rc.JobContainer.Copy(rc.GetActPath()+"/", &container.FileEntry{
				Name: "workflow/event.json",
				Mode: 0644,
				Body: rc.EventJSON,
			}, &container.FileEntry{
				Name: "workflow/envs.txt",
				Mode: 0666,
				Body: "",
			}, &container.FileEntry{
				Name: "workflow/paths.txt",
				Mode: 0666,
				Body: "",
			}),
		)(ctx)
	}
}
func (rc *RunContext) execJobContainer(cmd []string, cmdline string, env map[string]string, user, workdir string) common.Executor {
	return func(ctx context.Context) error {
		return rc.JobContainer.Exec(cmd, cmdline, env, user, workdir)(ctx)
	}
}

// stopJobContainer removes the job container (if it exists) and its volume (if it exists) if !rc.Config.ReuseContainers
func (rc *RunContext) stopJobContainer() common.Executor {
	return func(ctx context.Context) error {
		if rc.JobContainer != nil && !rc.Config.ReuseContainers {
			return rc.JobContainer.Remove().
				Then(container.NewDockerVolumeRemoveExecutor(rc.jobContainerName(), false).If(func(ctx context.Context) bool { return !rc.Local }))(ctx)
		}
		return nil
	}
}

// Prepare the mounts and binds for the worker

// ActionCacheDir is for rc
func (rc *RunContext) ActionCacheDir() string {
	var xdgCache string
	var ok bool
	if xdgCache, ok = os.LookupEnv("XDG_CACHE_HOME"); !ok || xdgCache == "" {
		if home, err := homedir.Dir(); err == nil {
			xdgCache = filepath.Join(home, ".cache")
		} else if xdgCache, err = filepath.Abs("."); err != nil {
			log.Fatal(err)
		}
	}
	return filepath.Join(xdgCache, "act")
}

// Interpolate outputs after a job is done
func (rc *RunContext) interpolateOutputs() common.Executor {
	return func(ctx context.Context) error {
		ee := rc.NewExpressionEvaluator()
		for k, v := range rc.Run.Job().Outputs {
			interpolated := ee.Interpolate(v)
			if v != interpolated {
				rc.Run.Job().Outputs[k] = interpolated
			}
		}
		return nil
	}
}

func (rc *RunContext) startContainer() common.Executor {
	return rc.startJobContainer()
}

func (rc *RunContext) stopContainer() common.Executor {
	return rc.stopJobContainer()
}

func (rc *RunContext) closeContainer() common.Executor {
	return func(ctx context.Context) error {
		if rc.JobContainer != nil {
			return rc.JobContainer.Close()(ctx)
		}
		return nil
	}
}

func (rc *RunContext) matrix() map[string]interface{} {
	return rc.Matrix
}

func (rc *RunContext) result(result string) {
	rc.Run.Job().Result = result
}

<<<<<<< HEAD
	return common.NewPipelineExecutor(steps...).Finally(rc.interpolateOutputs()).Finally(func(ctx context.Context) error {
		if rc.JobContainer != nil {
			ctx := context.Background()
			if rc.Config.AutoRemove {
				log.Infof("Cleaning up container for job %s", rc.JobName)
				if err := rc.stopJobContainer()(ctx); err != nil {
					log.Errorf("Error while cleaning container: %v", err)
				}
			}
			return rc.JobContainer.Close()(ctx)
		}
		return nil
	}).If(rc.isEnabled)
=======
func (rc *RunContext) steps() []*model.Step {
	return rc.Run.Job().Steps
}

// Executor returns a pipeline executor for all the steps in the job
func (rc *RunContext) Executor() common.Executor {
	return newJobExecutor(rc).If(rc.isEnabled)
>>>>>>> ff13844b
}

// Executor returns a pipeline executor for all the steps in the job
func (rc *RunContext) CompositeExecutor() common.Executor {
	steps := make([]common.Executor, 0)

	for i, step := range rc.Composite.Runs.Steps {
		if step.ID == "" {
			step.ID = fmt.Sprintf("%d", i)
		}
		stepcopy := step
		stepExec := rc.newStepExecutor(&stepcopy)
		steps = append(steps, func(ctx context.Context) error {
			err := stepExec(ctx)
			if err != nil {
				common.Logger(ctx).Errorf("%v", err)
				common.SetJobError(ctx, err)
			} else if ctx.Err() != nil {
				common.Logger(ctx).Errorf("%v", ctx.Err())
				common.SetJobError(ctx, ctx.Err())
			}
			return nil
		})
	}

	steps = append(steps, common.JobError)
	return func(ctx context.Context) error {
		return common.NewPipelineExecutor(steps...)(common.WithJobErrorContainer(ctx))
	}
}

func (rc *RunContext) newStepExecutor(step *model.Step) common.Executor {
	sc := &StepContext{
		RunContext: rc,
		Step:       step,
	}
	return func(ctx context.Context) error {
		rc.CurrentStep = sc.Step.ID
		rc.StepResults[rc.CurrentStep] = &model.StepResult{
			Outcome:    model.StepStatusSuccess,
			Conclusion: model.StepStatusSuccess,
			Outputs:    make(map[string]string),
		}

		runStep, err := sc.isEnabled(ctx)
		if err != nil {
			rc.StepResults[rc.CurrentStep].Conclusion = model.StepStatusFailure
			rc.StepResults[rc.CurrentStep].Outcome = model.StepStatusFailure
			return err
		}

		if !runStep {
			log.Debugf("Skipping step '%s' due to '%s'", sc.Step.String(), sc.Step.If.Value)
			rc.StepResults[rc.CurrentStep].Conclusion = model.StepStatusSkipped
			rc.StepResults[rc.CurrentStep].Outcome = model.StepStatusSkipped
			return nil
		}

		exprEval, err := sc.setupEnv(ctx)
		if err != nil {
			return err
		}
		rc.ExprEval = exprEval

		common.Logger(ctx).Infof("\u2B50  Run %s", sc.Step)
		err = sc.Executor(ctx)(ctx)
		if err == nil {
			common.Logger(ctx).Infof("  \u2705  Success - %s", sc.Step)
		} else {
			common.Logger(ctx).Errorf("  \u274C  Failure - %s", sc.Step)

			rc.StepResults[rc.CurrentStep].Outcome = model.StepStatusFailure
			if sc.Step.ContinueOnError {
				common.Logger(ctx).Infof("Failed but continue next step")
				err = nil
				rc.StepResults[rc.CurrentStep].Conclusion = model.StepStatusSuccess
			} else {
				rc.StepResults[rc.CurrentStep].Conclusion = model.StepStatusFailure
			}
		}
		return err
	}
}

func (rc *RunContext) platformImage() string {
	job := rc.Run.Job()

	c := job.Container()
	if c != nil {
		return rc.ExprEval.Interpolate(c.Image)
	}

	if job.RunsOn() == nil {
		log.Errorf("'runs-on' key not defined in %s", rc.String())
	}

	for _, runnerLabel := range job.RunsOn() {
		platformName := rc.ExprEval.Interpolate(runnerLabel)
		image := rc.Config.Platforms[strings.ToLower(platformName)]
		if image != "" {
			return image
		}
	}

	return ""
}

func (rc *RunContext) hostname() string {
	job := rc.Run.Job()
	c := job.Container()
	if c == nil {
		return ""
	}

	optionsFlags := pflag.NewFlagSet("container_options", pflag.ContinueOnError)
	hostname := optionsFlags.StringP("hostname", "h", "", "")
	optionsArgs, err := shlex.Split(c.Options)
	if err != nil {
		log.Warnf("Cannot parse container options: %s", c.Options)
		return ""
	}
	err = optionsFlags.Parse(optionsArgs)
	if err != nil {
		log.Warnf("Cannot parse container options: %s", c.Options)
		return ""
	}
	return *hostname
}

func (rc *RunContext) isEnabled(ctx context.Context) bool {
	job := rc.Run.Job()
	l := common.Logger(ctx)
	runJob, err := EvalBool(rc.ExprEval, job.If.Value)
	if err != nil {
		common.Logger(ctx).Errorf("  \u274C  Error in if: expression - %s", job.Name)
		return false
	}
	if !runJob {
		l.Debugf("Skipping job '%s' due to '%s'", job.Name, job.If.Value)
		return false
	}

	img := rc.platformImage()
	if img == "" {
		if job.RunsOn() == nil {
			log.Errorf("'runs-on' key not defined in %s", rc.String())
		}

		for _, runnerLabel := range job.RunsOn() {
			platformName := rc.ExprEval.Interpolate(runnerLabel)
			l.Infof("\U0001F6A7  Skipping unsupported platform -- Try running with `-P %+v=...`", platformName)
		}
		return false
	}
	return true
}

func mergeMaps(maps ...map[string]string) map[string]string {
	rtnMap := make(map[string]string)
	for _, m := range maps {
		for k, v := range m {
			rtnMap[k] = v
		}
	}
	return rtnMap
}

func createContainerName(parts ...string) string {
	name := make([]string, 0)
	pattern := regexp.MustCompile("[^a-zA-Z0-9]")
	partLen := (30 / len(parts)) - 1
	for i, part := range parts {
		if i == len(parts)-1 {
			name = append(name, pattern.ReplaceAllString(part, "-"))
		} else {
			// If any part has a '-<number>' on the end it is likely part of a matrix job.
			// Let's preserve the number to prevent clashes in container names.
			re := regexp.MustCompile("-[0-9]+$")
			num := re.FindStringSubmatch(part)
			if len(num) > 0 {
				name = append(name, trimToLen(pattern.ReplaceAllString(part, "-"), partLen-len(num[0])))
				name = append(name, num[0])
			} else {
				name = append(name, trimToLen(pattern.ReplaceAllString(part, "-"), partLen))
			}
		}
	}
	return strings.ReplaceAll(strings.Trim(strings.Join(name, "-"), "-"), "--", "-")
}

func trimToLen(s string, l int) string {
	if l < 0 {
		l = 0
	}
	if len(s) > l {
		return s[:l]
	}
	return s
}

func (rc *RunContext) getJobContext() *model.JobContext {
	jobStatus := "success"
	for _, stepStatus := range rc.StepResults {
		if stepStatus.Conclusion == model.StepStatusFailure {
			jobStatus = "failure"
			break
		}
	}
	return &model.JobContext{
		Status: jobStatus,
	}
}

func (rc *RunContext) getStepsContext() map[string]*model.StepResult {
	return rc.StepResults
}

func (rc *RunContext) getGithubContext() *model.GithubContext {
	ghc := &model.GithubContext{
		Event:            make(map[string]interface{}),
		EventPath:        rc.GetActPath() + "/workflow/event.json",
		Workflow:         rc.Run.Workflow.Name,
		RunID:            rc.Config.Env["GITHUB_RUN_ID"],
		RunNumber:        rc.Config.Env["GITHUB_RUN_NUMBER"],
		Actor:            rc.Config.Actor,
		EventName:        rc.Config.EventName,
		Workspace:        rc.ContainerWorkdir(),
		Action:           rc.CurrentStep,
		Token:            rc.Config.Secrets["GITHUB_TOKEN"],
		ActionPath:       rc.ActionPath,
		ActionRef:        rc.ActionRef,
		ActionRepository: rc.ActionRepository,
		RepositoryOwner:  rc.Config.Env["GITHUB_REPOSITORY_OWNER"],
		RetentionDays:    rc.Config.Env["GITHUB_RETENTION_DAYS"],
		RunnerPerflog:    rc.Config.Env["RUNNER_PERFLOG"],
		RunnerTrackingID: rc.Config.Env["RUNNER_TRACKING_ID"],
	}
	if rc.GithubContextBase != nil {
		err := json.Unmarshal([]byte(*rc.GithubContextBase), ghc)
		if err == nil {
			return ghc
		}
	}
	return applyDefaults(ghc, rc)
}

func applyDefaults(ghc *model.GithubContext, rc *RunContext) *model.GithubContext {
	if ghc.RunID == "" {
		ghc.RunID = "1"
	}

	if ghc.RunNumber == "" {
		ghc.RunNumber = "1"
	}

	if ghc.RetentionDays == "" {
		ghc.RetentionDays = "0"
	}

	if ghc.RunnerPerflog == "" {
		ghc.RunnerPerflog = "/dev/null"
	}

	// Backwards compatibility for configs that require
	// a default rather than being run as a cmd
	if ghc.Actor == "" {
		ghc.Actor = "nektos/act"
	}

	repoPath := rc.Config.Workdir
	repo, err := common.FindGithubRepo(repoPath, rc.Config.GitHubInstance)
	if err != nil {
		log.Warningf("unable to get git repo: %v", err)
	} else {
		ghc.Repository = repo
		if ghc.RepositoryOwner == "" {
			ghc.RepositoryOwner = strings.Split(repo, "/")[0]
		}
	}

	if rc.EventJSON != "" {
		err = json.Unmarshal([]byte(rc.EventJSON), &ghc.Event)
		if err != nil {
			log.Errorf("Unable to Unmarshal event '%s': %v", rc.EventJSON, err)
		}
	}

	if ghc.EventName == "pull_request" {
		ghc.BaseRef = asString(nestedMapLookup(ghc.Event, "pull_request", "base", "ref"))
		ghc.HeadRef = asString(nestedMapLookup(ghc.Event, "pull_request", "head", "ref"))
	}

	ghc.SetRefAndSha(rc.Config.DefaultBranch, repoPath)

	return ghc
}

func isLocalCheckout(ghc *model.GithubContext, step *model.Step) bool {
	if step.Type() == model.StepTypeInvalid {
		// This will be errored out by the executor later, we need this here to avoid a null panic though
		return false
	}
	if step.Type() != model.StepTypeUsesActionRemote {
		return false
	}
	remoteAction := newRemoteAction(step.Uses)
	if remoteAction == nil {
		// IsCheckout() will nil panic if we dont bail out early
		return false
	}
	if !remoteAction.IsCheckout() {
		return false
	}

	if repository, ok := step.With["repository"]; ok && repository != ghc.Repository {
		return false
	}
	if repository, ok := step.With["ref"]; ok && repository != ghc.Ref {
		return false
	}
	return true
}

func asString(v interface{}) string {
	if v == nil {
		return ""
	} else if s, ok := v.(string); ok {
		return s
	}
	return ""
}

func nestedMapLookup(m map[string]interface{}, ks ...string) (rval interface{}) {
	var ok bool

	if len(ks) == 0 { // degenerate input
		return nil
	}
	if rval, ok = m[ks[0]]; !ok {
		return nil
	} else if len(ks) == 1 { // we've reached the final key
		return rval
	} else if m, ok = rval.(map[string]interface{}); !ok {
		return nil
	} else { // 1+ more keys
		return nestedMapLookup(m, ks[1:]...)
	}
}

func (rc *RunContext) withGithubEnv(env map[string]string) map[string]string {
	github := rc.getGithubContext()
	env["CI"] = "true"
	env["GITHUB_ENV"] = rc.GetActPath() + "/workflow/envs.txt"
	env["GITHUB_PATH"] = rc.GetActPath() + "/workflow/paths.txt"
	env["GITHUB_WORKFLOW"] = github.Workflow
	env["GITHUB_RUN_ID"] = github.RunID
	env["GITHUB_RUN_NUMBER"] = github.RunNumber
	env["GITHUB_ACTION"] = github.Action
	env["GITHUB_ACTION_PATH"] = github.ActionPath
	env["GITHUB_ACTION_REPOSITORY"] = github.ActionRepository
	env["GITHUB_ACTION_REF"] = github.ActionRef
	env["GITHUB_ACTIONS"] = "true"
	env["GITHUB_ACTOR"] = github.Actor
	env["GITHUB_REPOSITORY"] = github.Repository
	env["GITHUB_EVENT_NAME"] = github.EventName
	env["GITHUB_EVENT_PATH"] = github.EventPath
	env["GITHUB_WORKSPACE"] = github.Workspace
	env["GITHUB_SHA"] = github.Sha
	env["GITHUB_REF"] = github.Ref
	env["GITHUB_TOKEN"] = github.Token
	env["GITHUB_SERVER_URL"] = "https://github.com"
	env["GITHUB_API_URL"] = "https://api.github.com"
	env["GITHUB_GRAPHQL_URL"] = "https://api.github.com/graphql"
	env["GITHUB_ACTION_REF"] = github.ActionRef
	env["GITHUB_ACTION_REPOSITORY"] = github.ActionRepository
	env["GITHUB_BASE_REF"] = github.BaseRef
	env["GITHUB_HEAD_REF"] = github.HeadRef
	env["GITHUB_JOB"] = rc.JobName
	env["GITHUB_REPOSITORY_OWNER"] = github.RepositoryOwner
	env["GITHUB_RETENTION_DAYS"] = github.RetentionDays
	env["RUNNER_PERFLOG"] = github.RunnerPerflog
	env["RUNNER_TRACKING_ID"] = github.RunnerTrackingID
	if rc.Config.GitHubInstance != "github.com" {
		env["GITHUB_SERVER_URL"] = fmt.Sprintf("https://%s", rc.Config.GitHubInstance)
		env["GITHUB_API_URL"] = fmt.Sprintf("https://%s/api/v3", rc.Config.GitHubInstance)
		env["GITHUB_GRAPHQL_URL"] = fmt.Sprintf("https://%s/api/graphql", rc.Config.GitHubInstance)
	}
	if len(rc.Config.GitHubServerUrl) > 0 {
		env["GITHUB_SERVER_URL"] = rc.Config.GitHubServerUrl
	}
	if len(rc.Config.GitHubServerUrl) > 0 {
		env["GITHUB_API_URL"] = rc.Config.GitHubApiServerUrl
	}
	if len(rc.Config.GitHubServerUrl) > 0 {
		env["GITHUB_GRAPHQL_URL"] = rc.Config.GitHubGraphQlApiServerUrl
	}

	if rc.Config.ArtifactServerPath != "" {
		setActionRuntimeVars(rc, env)
	}

	job := rc.Run.Job()
	if job.RunsOn() != nil {
		for _, runnerLabel := range job.RunsOn() {
			platformName := rc.ExprEval.Interpolate(runnerLabel)
			if platformName != "" {
				if platformName == "ubuntu-latest" {
					// hardcode current ubuntu-latest since we have no way to check that 'on the fly'
					env["ImageOS"] = "ubuntu20"
				} else {
					platformName = strings.SplitN(strings.Replace(platformName, `-`, ``, 1), `.`, 2)[0]
					env["ImageOS"] = platformName
				}
			}
		}
	}

	return env
}

func setActionRuntimeVars(rc *RunContext, env map[string]string) {
	actionsRuntimeURL := os.Getenv("ACTIONS_RUNTIME_URL")
	if actionsRuntimeURL == "" {
		actionsRuntimeURL = fmt.Sprintf("http://%s:%s/", common.GetOutboundIP().String(), rc.Config.ArtifactServerPort)
	}
	env["ACTIONS_RUNTIME_URL"] = actionsRuntimeURL

	actionsRuntimeToken := os.Getenv("ACTIONS_RUNTIME_TOKEN")
	if actionsRuntimeToken == "" {
		actionsRuntimeToken = "token"
	}
	env["ACTIONS_RUNTIME_TOKEN"] = actionsRuntimeToken
}

func (rc *RunContext) localCheckoutPath() (string, bool) {
	if rc.Config.ForceRemoteCheckout {
		return "", false
	}
	ghContext := rc.getGithubContext()
	for _, step := range rc.Run.Job().Steps {
		if isLocalCheckout(ghContext, step) {
			return step.With["path"], true
		}
	}
	return "", false
}

func (rc *RunContext) handleCredentials() (username, password string, err error) {
	// TODO: remove below 2 lines when we can release act with breaking changes
	username = rc.Config.Secrets["DOCKER_USERNAME"]
	password = rc.Config.Secrets["DOCKER_PASSWORD"]

	container := rc.Run.Job().Container()
	if container == nil || container.Credentials == nil {
		return
	}

	if container.Credentials != nil && len(container.Credentials) != 2 {
		err = fmt.Errorf("invalid property count for key 'credentials:'")
		return
	}

	ee := rc.NewExpressionEvaluator()
	if username = ee.Interpolate(container.Credentials["username"]); username == "" {
		err = fmt.Errorf("failed to interpolate container.credentials.username")
		return
	}
	if password = ee.Interpolate(container.Credentials["password"]); password == "" {
		err = fmt.Errorf("failed to interpolate container.credentials.password")
		return
	}

	if container.Credentials["username"] == "" || container.Credentials["password"] == "" {
		err = fmt.Errorf("container.credentials cannot be empty")
		return
	}

	return username, password, err
}<|MERGE_RESOLUTION|>--- conflicted
+++ resolved
@@ -347,8 +347,13 @@
 	rc.Run.Job().Result = result
 }
 
-<<<<<<< HEAD
-	return common.NewPipelineExecutor(steps...).Finally(rc.interpolateOutputs()).Finally(func(ctx context.Context) error {
+func (rc *RunContext) steps() []*model.Step {
+	return rc.Run.Job().Steps
+}
+
+// Executor returns a pipeline executor for all the steps in the job
+func (rc *RunContext) Executor() common.Executor {
+	return newJobExecutor(rc).Finally(func(ctx context.Context) error {
 		if rc.JobContainer != nil {
 			ctx := context.Background()
 			if rc.Config.AutoRemove {
@@ -361,15 +366,6 @@
 		}
 		return nil
 	}).If(rc.isEnabled)
-=======
-func (rc *RunContext) steps() []*model.Step {
-	return rc.Run.Job().Steps
-}
-
-// Executor returns a pipeline executor for all the steps in the job
-func (rc *RunContext) Executor() common.Executor {
-	return newJobExecutor(rc).If(rc.isEnabled)
->>>>>>> ff13844b
 }
 
 // Executor returns a pipeline executor for all the steps in the job
