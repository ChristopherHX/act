package runner

import (
	"context"
	"encoding/json"
	"errors"
	"fmt"
	"os"
	"path/filepath"
	"regexp"
	"runtime"
	"strings"

<<<<<<< HEAD
	"github.com/google/uuid"
=======
	"github.com/google/shlex"
	"github.com/spf13/pflag"

>>>>>>> 63535466
	"github.com/mitchellh/go-homedir"
	log "github.com/sirupsen/logrus"

	"github.com/nektos/act/pkg/common"
	"github.com/nektos/act/pkg/container"
	"github.com/nektos/act/pkg/model"
)

// RunContext contains info about current job
type RunContext struct {
<<<<<<< HEAD
	GithubContextBase *string
	Name              string
	Config            *Config
	Matrix            map[string]interface{}
	Run               *model.Run
	EventJSON         string
	Env               map[string]string
	ExtraPath         []string
	CurrentStep       string
	StepResults       map[string]*stepResult
	ExprEval          ExpressionEvaluator
	JobContainer      container.Container
	OutputMappings    map[MappableOutput]MappableOutput
	JobName           string
	actPath           string
	Local             bool
	ActionPath        string
	ActionRef         string
	ActionRepository  string
	Composite         *model.Action
	Inputs            map[string]string
	Parent            *RunContext
=======
	Name             string
	Config           *Config
	Matrix           map[string]interface{}
	Run              *model.Run
	EventJSON        string
	Env              map[string]string
	ExtraPath        []string
	CurrentStep      string
	StepResults      map[string]*stepResult
	ExprEval         ExpressionEvaluator
	JobContainer     container.Container
	OutputMappings   map[MappableOutput]MappableOutput
	JobName          string
	ActionPath       string
	ActionRef        string
	ActionRepository string
	Composite        *model.Action
	Inputs           map[string]string
	Parent           *RunContext
>>>>>>> 63535466
}

func (rc *RunContext) Clone() *RunContext {
	clone := *rc
	clone.CurrentStep = ""
	clone.ActionPath = ""
	clone.ActionRef = ""
	clone.ActionRepository = ""
	clone.Composite = nil
	clone.Inputs = nil
	clone.StepResults = nil
	clone.Parent = rc
	return &clone
<<<<<<< HEAD
}

func (rc *RunContext) InitStepResults(keys []string) {
	rc.StepResults = make(map[string]*stepResult, len(keys))
	for i := 0; i < len(keys); i++ {
		rc.StepResults[keys[i]] = &stepResult{Success: true}
	}
}

func (rc *RunContext) SetActPath(actPath string) {
	rc.actPath = actPath
}

func (rc *RunContext) GetActPath() string {
	if len(rc.actPath) > 0 {
		return rc.actPath
	}
	return "/var/run/act"
=======
>>>>>>> 63535466
}

type MappableOutput struct {
	StepID     string
	OutputName string
}

func (rc *RunContext) String() string {
	return fmt.Sprintf("%s/%s", rc.Run.Workflow.Name, rc.Name)
}

type stepResult struct {
	Success bool              `json:"success"`
	Outputs map[string]string `json:"outputs"`
}

// GetEnv returns the env for the context
func (rc *RunContext) GetEnv() map[string]string {
	if rc.Env == nil {
		rc.Env = mergeMaps(rc.Config.Env, rc.Run.Workflow.Env, rc.Run.Job().Environment())
	}
	rc.Env["ACT"] = "true"
	return rc.Env
}

func (rc *RunContext) jobContainerName() string {
	return createContainerName("act", rc.String())
}

// Returns the binds and mounts for the container, resolving paths as appopriate
func (rc *RunContext) GetBindsAndMounts() ([]string, map[string]string) {
	name := rc.jobContainerName()

	if rc.Config.ContainerDaemonSocket == "" {
		rc.Config.ContainerDaemonSocket = "/var/run/docker.sock"
	}

	binds := []string{
		fmt.Sprintf("%s:%s", rc.Config.ContainerDaemonSocket, "/var/run/docker.sock"),
	}

	mounts := map[string]string{
		"act-toolcache": "/toolcache",
		name + "-env":   ActPath,
	}

	if rc.Config.BindWorkdir {
		bindModifiers := ""
		if runtime.GOOS == "darwin" {
			bindModifiers = ":delegated"
		}
		binds = append(binds, fmt.Sprintf("%s:%s%s", rc.Config.Workdir, rc.ContainerWorkdir(), bindModifiers))
	} else {
		mounts[name] = rc.ContainerWorkdir()
	}

	return binds, mounts
}

func (rc *RunContext) startJobContainer() common.Executor {
	image := rc.platformImage()
<<<<<<< HEAD
	if image == "-self-hosted" {
		return func(ctx context.Context) error {
			rawLogger := common.Logger(ctx).WithField("raw_output", true)
			logWriter := common.NewLineWriter(rc.commandHandler(ctx), func(s string) bool {
				if rc.Config.LogOutput {
					rawLogger.Infof("%s", s)
				} else {
					rawLogger.Debugf("%s", s)
				}
				return true
			})
			cacheDir := rc.ActionCacheDir()
			miscpath := filepath.Join(cacheDir, uuid.New().String())
			actPath := filepath.Join(miscpath, "act")
			if err := os.MkdirAll(actPath, 0777); err != nil {
				return err
			}
			rc.SetActPath(actPath)
			path := filepath.Join(miscpath, "hostexecutor")
			if err := os.MkdirAll(path, 0777); err != nil {
				return err
			}
			rc.JobContainer = &container.HostExecutor{Path: path, CleanUp: func() {
				os.RemoveAll(miscpath)
			}, StdOut: logWriter}
			var copyWorkspace bool
			var copyToPath string
			if !rc.Config.BindWorkdir {
				copyToPath, copyWorkspace = rc.localCheckoutPath()
				copyToPath = filepath.Join(path, copyToPath)
			}
			// Tell act to not change the filepath on windows
			rc.Local = true
			rc.Env["RUNNER_TOOL_CACHE"] = filepath.Join(rc.GetActPath(), "tool_cache")
			rc.Env["RUNNER_OS"] = runtime.GOOS
			rc.Env["RUNNER_TEMP"] = os.TempDir()
			for _, env := range os.Environ() {
				i := strings.Index(env, "=")
				if i > 0 {
					rc.Env[env[0:i]] = env[i+1:]
				}
			}
=======
	hostname := rc.hostname()
>>>>>>> 63535466

			return common.NewPipelineExecutor(
				rc.JobContainer.CopyDir(copyToPath, rc.Config.Workdir+string(filepath.Separator)+".", rc.Config.UseGitIgnore).IfBool(copyWorkspace),
				rc.JobContainer.Copy(rc.GetActPath()+"/", &container.FileEntry{
					Name: "workflow/event.json",
					Mode: 0644,
					Body: rc.EventJSON,
				}, &container.FileEntry{
					Name: "workflow/envs.txt",
					Mode: 0666,
					Body: "",
				}, &container.FileEntry{
					Name: "workflow/paths.txt",
					Mode: 0666,
					Body: "",
				}),
			)(ctx)
		}
	}
	return func(ctx context.Context) error {
		rawLogger := common.Logger(ctx).WithField("raw_output", true)
		logWriter := common.NewLineWriter(rc.commandHandler(ctx), func(s string) bool {
			if rc.Config.LogOutput {
				rawLogger.Infof("%s", s)
			} else {
				rawLogger.Debugf("%s", s)
			}
			return true
		})

		common.Logger(ctx).Infof("\U0001f680  Start image=%s", image)
		name := rc.jobContainerName()

		envList := make([]string, 0)

		envList = append(envList, fmt.Sprintf("%s=%s", "RUNNER_TOOL_CACHE", "/opt/hostedtoolcache"))
		envList = append(envList, fmt.Sprintf("%s=%s", "RUNNER_OS", "Linux"))
		envList = append(envList, fmt.Sprintf("%s=%s", "RUNNER_TEMP", "/tmp"))

		binds, mounts := rc.GetBindsAndMounts()

		rc.JobContainer = container.NewContainer(&container.NewContainerInput{
			Cmd:         nil,
			Entrypoint:  []string{"/usr/bin/tail", "-f", "/dev/null"},
			WorkingDir:  rc.ContainerWorkdir(),
			Image:       image,
			Username:    rc.Config.Secrets["DOCKER_USERNAME"],
			Password:    rc.Config.Secrets["DOCKER_PASSWORD"],
			Name:        name,
			Env:         envList,
			Mounts:      mounts,
			NetworkMode: "host",
			Binds:       binds,
			Stdout:      logWriter,
			Stderr:      logWriter,
			Privileged:  rc.Config.Privileged,
			UsernsMode:  rc.Config.UsernsMode,
			Platform:    rc.Config.ContainerArchitecture,
			Hostname:    hostname,
		})

		if rc.JobContainer == nil {
			return errors.New("Failed to create Container")
		}

		var copyWorkspace bool
		var copyToPath string
		if !rc.Config.BindWorkdir {
			copyToPath, copyWorkspace = rc.localCheckoutPath()
			copyToPath = filepath.Join(rc.ContainerWorkdir(), copyToPath)
		}

		return common.NewPipelineExecutor(
			rc.JobContainer.Pull(rc.Config.ForcePull),
			rc.stopJobContainer(),
			rc.JobContainer.Create(rc.Config.ContainerCapAdd, rc.Config.ContainerCapDrop),
			rc.JobContainer.Start(false),
			rc.JobContainer.UpdateFromImageEnv(&rc.Env),
			rc.JobContainer.UpdateFromEnv("/etc/environment", &rc.Env),
<<<<<<< HEAD
			rc.JobContainer.Exec([]string{"mkdir", "-m", "0777", "-p", rc.GetActPath()}, "", rc.Env, "root", ""),
=======
			rc.JobContainer.Exec([]string{"mkdir", "-m", "0777", "-p", ActPath}, rc.Env, "root", ""),
>>>>>>> 63535466
			rc.JobContainer.CopyDir(copyToPath, rc.Config.Workdir+string(filepath.Separator)+".", rc.Config.UseGitIgnore).IfBool(copyWorkspace),
			rc.JobContainer.Copy(rc.GetActPath()+"/", &container.FileEntry{
				Name: "workflow/event.json",
				Mode: 0644,
				Body: rc.EventJSON,
			}, &container.FileEntry{
				Name: "workflow/envs.txt",
				Mode: 0666,
				Body: "",
			}, &container.FileEntry{
				Name: "workflow/paths.txt",
				Mode: 0666,
				Body: "",
			}),
		)(ctx)
	}
}
<<<<<<< HEAD
func (rc *RunContext) execJobContainer(cmd []string, cmdline string, env map[string]string, user, workdir string) common.Executor {
	return func(ctx context.Context) error {
		return rc.JobContainer.Exec(cmd, cmdline, env, user, workdir)(ctx)
=======

func (rc *RunContext) execJobContainer(cmd []string, env map[string]string, user, workdir string) common.Executor {
	return func(ctx context.Context) error {
		return rc.JobContainer.Exec(cmd, env, user, workdir)(ctx)
>>>>>>> 63535466
	}
}

// stopJobContainer removes the job container (if it exists) and its volume (if it exists) if !rc.Config.ReuseContainers
func (rc *RunContext) stopJobContainer() common.Executor {
	return func(ctx context.Context) error {
		if rc.JobContainer != nil && !rc.Config.ReuseContainers {
			return rc.JobContainer.Remove().Then(container.NewDockerVolumeRemoveExecutor(rc.jobContainerName(), false).If(func(ctx context.Context) bool {
				_, isHost := rc.JobContainer.(*container.HostExecutor)
				return !isHost
			})).Finally(rc.JobContainer.Close())(common.WithLogger(context.Background(), common.Logger(ctx)))
		}
		return nil
	}
}

// Prepare the mounts and binds for the worker

// ActionCacheDir is for rc
func (rc *RunContext) ActionCacheDir() string {
	var xdgCache string
	var ok bool
	if xdgCache, ok = os.LookupEnv("XDG_CACHE_HOME"); !ok || xdgCache == "" {
		if home, err := homedir.Dir(); err == nil {
			xdgCache = filepath.Join(home, ".cache")
		} else if xdgCache, err = filepath.Abs("."); err != nil {
			log.Fatal(err)
		}
	}
	return filepath.Join(xdgCache, "act")
}

func (rc *RunContext) interpolateOutputs() common.Executor {
	return func(ctx context.Context) error {
		ee := rc.NewExpressionEvaluator()
		for k, v := range rc.Run.Job().Outputs {
			interpolated := ee.Interpolate(v)
			if v != interpolated {
				rc.Run.Job().Outputs[k] = interpolated
			}
		}
		return nil
	}
}

// Executor returns a pipeline executor for all the steps in the job
func (rc *RunContext) Executor() common.Executor {
	steps := make([]common.Executor, 0)

	steps = append(steps, func(ctx context.Context) error {
		if len(rc.Matrix) > 0 {
			common.Logger(ctx).Infof("\U0001F9EA  Matrix: %v", rc.Matrix)
		}
		return nil
	})

	steps = append(steps, rc.startJobContainer())

	for i, step := range rc.Run.Job().Steps {
		if step.ID == "" {
			step.ID = fmt.Sprintf("%d", i)
		}
		steps = append(steps, rc.newStepExecutor(step))
	}
	return common.NewPipelineExecutor(steps...).Finally(rc.interpolateOutputs()).Finally(rc.stopJobContainer()).If(rc.isEnabled)
}

// Executor returns a pipeline executor for all the steps in the job
func (rc *RunContext) CompositeExecutor() common.Executor {
	steps := make([]common.Executor, 0)

	for i, step := range rc.Composite.Runs.Steps {
		if step.ID == "" {
			step.ID = fmt.Sprintf("%d", i)
		}
		stepcopy := step
		steps = append(steps, rc.newStepExecutor(&stepcopy))
	}
	return common.NewPipelineExecutor(steps...)
}

// Executor returns a pipeline executor for all the steps in the job
func (rc *RunContext) CompositeExecutor() common.Executor {
	steps := make([]common.Executor, 0)

	for i, step := range rc.Composite.Runs.Steps {
		if step.ID == "" {
			step.ID = fmt.Sprintf("%d", i)
		}
		stepcopy := step
		steps = append(steps, rc.newStepExecutor(&stepcopy))
	}
	return common.NewPipelineExecutor(steps...)
}

func (rc *RunContext) newStepExecutor(step *model.Step) common.Executor {
	sc := &StepContext{
		RunContext: rc,
		Step:       step,
	}
	return func(ctx context.Context) error {
		rc.CurrentStep = sc.Step.ID
		(*rc.getStepsContext())[rc.CurrentStep] = &stepResult{
			Success: true,
			Outputs: make(map[string]string),
		}
		runStep, err := rc.EvalBool(sc.Step.If.Value)

		if err != nil {
			common.Logger(ctx).Errorf("  \u274C  Error in if: expression - %s", sc.Step)
			exprEval, err := sc.setupEnv(ctx)
			if err != nil {
				return err
			}
			rc.ExprEval = exprEval
			(*rc.getStepsContext())[rc.CurrentStep].Success = false
			return err
		}

		if !runStep {
			log.Debugf("Skipping step '%s' due to '%s'", sc.Step.String(), sc.Step.If.Value)
			return nil
		}

		exprEval, err := sc.setupEnv(ctx)
		if err != nil {
			return err
		}
		rc.ExprEval = exprEval

		common.Logger(ctx).Infof("\u2B50  Run %s", sc.Step)
		err = sc.Executor()(ctx)
		if err == nil {
			common.Logger(ctx).Infof("  \u2705  Success - %s", sc.Step)
		} else {
			common.Logger(ctx).Errorf("  \u274C  Failure - %s", sc.Step)

			if sc.Step.ContinueOnError {
				common.Logger(ctx).Infof("Failed but continue next step")
				err = nil
				(*rc.getStepsContext())[rc.CurrentStep].Success = true
			} else {
				(*rc.getStepsContext())[rc.CurrentStep].Success = false
			}
		}
		return err
	}
}

func (rc *RunContext) platformImage() string {
	job := rc.Run.Job()

	c := job.Container()
	if c != nil {
		return rc.ExprEval.Interpolate(c.Image)
	}

	if job.RunsOn() == nil {
		log.Errorf("'runs-on' key not defined in %s", rc.String())
	}

	for _, runnerLabel := range job.RunsOn() {
		platformName := rc.ExprEval.Interpolate(runnerLabel)
		image := rc.Config.Platforms[strings.ToLower(platformName)]
		if image != "" {
			return image
		}
	}

	return ""
}

func (rc *RunContext) hostname() string {
	job := rc.Run.Job()
	c := job.Container()
	if c == nil {
		return ""
	}

	optionsFlags := pflag.NewFlagSet("container_options", pflag.ContinueOnError)
	hostname := optionsFlags.StringP("hostname", "h", "", "")
	optionsArgs, err := shlex.Split(c.Options)
	if err != nil {
		log.Warnf("Cannot parse container options: %s", c.Options)
		return ""
	}
	err = optionsFlags.Parse(optionsArgs)
	if err != nil {
		log.Warnf("Cannot parse container options: %s", c.Options)
		return ""
	}
	return *hostname
}

func (rc *RunContext) isEnabled(ctx context.Context) bool {
	job := rc.Run.Job()
	l := common.Logger(ctx)
	runJob, err := rc.EvalBool(job.If.Value)
	if err != nil {
		common.Logger(ctx).Errorf("  \u274C  Error in if: expression - %s", job.Name)
		return false
	}
	if !runJob {
		l.Debugf("Skipping job '%s' due to '%s'", job.Name, job.If.Value)
		return false
	}

	img := rc.platformImage()
	if img == "" {
		if job.RunsOn() == nil {
			log.Errorf("'runs-on' key not defined in %s", rc.String())
		}

		for _, runnerLabel := range job.RunsOn() {
			platformName := rc.ExprEval.Interpolate(runnerLabel)
			l.Infof("\U0001F6A7  Skipping unsupported platform -- Try running with `-P %+v=...`", platformName)
		}
		return false
	}
	return true
}

var splitPattern *regexp.Regexp

// EvalBool evaluates an expression against current run context
func (rc *RunContext) EvalBool(expr string) (bool, error) {
	if splitPattern == nil {
		splitPattern = regexp.MustCompile(fmt.Sprintf(`%s|%s|\S+`, expressionPattern.String(), operatorPattern.String()))
	}
	if strings.HasPrefix(strings.TrimSpace(expr), "!") {
		return false, errors.New("expressions starting with ! must be wrapped in ${{ }}")
	}
	if expr != "" {
		parts := splitPattern.FindAllString(expr, -1)
		var evaluatedParts []string
		for i, part := range parts {
			if operatorPattern.MatchString(part) {
				evaluatedParts = append(evaluatedParts, part)
				continue
			}

			interpolatedPart, isString := rc.ExprEval.InterpolateWithStringCheck(part)

			// This peculiar transformation has to be done because the GitHub parser
			// treats false returned from contexts as a string, not a boolean.
			// Hence env.SOMETHING will be evaluated to true in an if: expression
			// regardless if SOMETHING is set to false, true or any other string.
			// It also handles some other weirdness that I found by trial and error.
			if (expressionPattern.MatchString(part) && // it is an expression
				!strings.Contains(part, "!")) && // but it's not negated
				interpolatedPart == "false" && // and the interpolated string is false
				(isString || previousOrNextPartIsAnOperator(i, parts)) { // and it's of type string or has an logical operator before or after
				interpolatedPart = fmt.Sprintf("'%s'", interpolatedPart) // then we have to quote the false expression
			}

			evaluatedParts = append(evaluatedParts, interpolatedPart)
		}

		joined := strings.Join(evaluatedParts, " ")
		v, _, err := rc.ExprEval.Evaluate(fmt.Sprintf("Boolean(%s)", joined))
		if err != nil {
			return false, err
		}
		log.Debugf("expression '%s' evaluated to '%s'", expr, v)
		return v == "true", nil
	}
	return true, nil
}

func previousOrNextPartIsAnOperator(i int, parts []string) bool {
	operator := false
	if i > 0 {
		operator = operatorPattern.MatchString(parts[i-1])
	}
	if i+1 < len(parts) {
		operator = operator || operatorPattern.MatchString(parts[i+1])
	}
	return operator
}

func mergeMaps(maps ...map[string]string) map[string]string {
	rtnMap := make(map[string]string)
	for _, m := range maps {
		for k, v := range m {
			rtnMap[k] = v
		}
	}
	return rtnMap
}

func createContainerName(parts ...string) string {
	name := make([]string, 0)
	pattern := regexp.MustCompile("[^a-zA-Z0-9]")
	partLen := (30 / len(parts)) - 1
	for i, part := range parts {
		if i == len(parts)-1 {
			name = append(name, pattern.ReplaceAllString(part, "-"))
		} else {
			// If any part has a '-<number>' on the end it is likely part of a matrix job.
			// Let's preserve the number to prevent clashes in container names.
			re := regexp.MustCompile("-[0-9]+$")
			num := re.FindStringSubmatch(part)
			if len(num) > 0 {
				name = append(name, trimToLen(pattern.ReplaceAllString(part, "-"), partLen-len(num[0])))
				name = append(name, num[0])
			} else {
				name = append(name, trimToLen(pattern.ReplaceAllString(part, "-"), partLen))
			}
		}
	}
	return strings.ReplaceAll(strings.Trim(strings.Join(name, "-"), "-"), "--", "-")
}

func trimToLen(s string, l int) string {
	if l < 0 {
		l = 0
	}
	if len(s) > l {
		return s[:l]
	}
	return s
}

type jobContext struct {
	Status    string `json:"status"`
	Container struct {
		ID      string `json:"id"`
		Network string `json:"network"`
	} `json:"container"`
	Services map[string]struct {
		ID string `json:"id"`
	} `json:"services"`
}

func (rc *RunContext) getJobContext() *jobContext {
	jobStatus := "success"
	for _, stepStatus := range *rc.getStepsContext() {
		if !stepStatus.Success {
			jobStatus = "failure"
			break
		}
	}
	return &jobContext{
		Status: jobStatus,
	}
}

func (rc *RunContext) getStepsContext() *map[string]*stepResult {
	if rc.StepResults == nil {
		rc.StepResults = map[string]*stepResult{}
	}
	return &rc.StepResults
}

type githubContext struct {
	Event            map[string]interface{} `json:"event"`
	EventPath        string                 `json:"event_path"`
	Workflow         string                 `json:"workflow"`
	RunID            string                 `json:"run_id"`
	RunNumber        string                 `json:"run_number"`
	Actor            string                 `json:"actor"`
	Repository       string                 `json:"repository"`
	EventName        string                 `json:"event_name"`
	Sha              string                 `json:"sha"`
	Ref              string                 `json:"ref"`
	HeadRef          string                 `json:"head_ref"`
	BaseRef          string                 `json:"base_ref"`
	Token            string                 `json:"token"`
	Workspace        string                 `json:"workspace"`
	Action           string                 `json:"action"`
	ActionPath       string                 `json:"action_path"`
	ActionRef        string                 `json:"action_ref"`
	ActionRepository string                 `json:"action_repository"`
	Job              string                 `json:"job"`
	JobName          string                 `json:"job_name"`
	RepositoryOwner  string                 `json:"repository_owner"`
	RetentionDays    string                 `json:"retention_days"`
	RunnerPerflog    string                 `json:"runner_perflog"`
	RunnerTrackingID string                 `json:"runner_tracking_id"`
}

func (rc *RunContext) getGithubContext() *githubContext {
	ghc := &githubContext{
		Event:            make(map[string]interface{}),
		EventPath:        rc.GetActPath() + "/workflow/event.json",
		Workflow:         rc.Run.Workflow.Name,
		RunID:            rc.Config.Env["GITHUB_RUN_ID"],
		RunNumber:        rc.Config.Env["GITHUB_RUN_NUMBER"],
		Actor:            rc.Config.Actor,
		EventName:        rc.Config.EventName,
		Workspace:        rc.ContainerWorkdir(),
		Action:           rc.CurrentStep,
		Token:            rc.Config.Secrets["GITHUB_TOKEN"],
		ActionPath:       rc.ActionPath,
		ActionRef:        rc.ActionRef,
		ActionRepository: rc.ActionRepository,
		RepositoryOwner:  rc.Config.Env["GITHUB_REPOSITORY_OWNER"],
		RetentionDays:    rc.Config.Env["GITHUB_RETENTION_DAYS"],
		RunnerPerflog:    rc.Config.Env["RUNNER_PERFLOG"],
		RunnerTrackingID: rc.Config.Env["RUNNER_TRACKING_ID"],
	}
	if rc.GithubContextBase != nil {
		err := json.Unmarshal([]byte(*rc.GithubContextBase), ghc)
		if err == nil {
			return ghc
		}
	}
	return ghc.applyDefaults(rc)
}

func (ghc *githubContext) applyDefaults(rc *RunContext) *githubContext {
	if ghc.RunID == "" {
		ghc.RunID = "1"
	}

	if ghc.RunNumber == "" {
		ghc.RunNumber = "1"
	}

	if ghc.RetentionDays == "" {
		ghc.RetentionDays = "0"
	}

	if ghc.RunnerPerflog == "" {
		ghc.RunnerPerflog = "/dev/null"
	}

	// Backwards compatibility for configs that require
	// a default rather than being run as a cmd
	if ghc.Actor == "" {
		ghc.Actor = "nektos/act"
	}

	repoPath := rc.Config.Workdir
	repo, err := common.FindGithubRepo(repoPath, rc.Config.GitHubInstance)
	if err != nil {
		log.Warningf("unable to get git repo: %v", err)
	} else {
		ghc.Repository = repo
		if ghc.RepositoryOwner == "" {
			ghc.RepositoryOwner = strings.Split(repo, "/")[0]
		}
	}

	_, sha, err := common.FindGitRevision(repoPath)
	if err != nil {
		log.Warningf("unable to get git revision: %v", err)
	} else {
		ghc.Sha = sha
	}

	if rc.EventJSON != "" {
		err = json.Unmarshal([]byte(rc.EventJSON), &ghc.Event)
		if err != nil {
			log.Errorf("Unable to Unmarshal event '%s': %v", rc.EventJSON, err)
		}
	}

	maybeRef := nestedMapLookup(ghc.Event, ghc.EventName, "ref")
	if maybeRef != nil {
		log.Debugf("using github ref from event: %s", maybeRef)
		ghc.Ref = maybeRef.(string)
	} else {
		ref, err := common.FindGitRef(repoPath)
		if err != nil {
			log.Warningf("unable to get git ref: %v", err)
		} else {
			log.Debugf("using github ref: %s", ref)
			ghc.Ref = ref
		}

		// set the branch in the event data
		if rc.Config.DefaultBranch != "" {
			ghc.Event = withDefaultBranch(rc.Config.DefaultBranch, ghc.Event)
		} else {
			ghc.Event = withDefaultBranch("master", ghc.Event)
		}
	}

	if ghc.EventName == "pull_request" {
		ghc.BaseRef = asString(nestedMapLookup(ghc.Event, "pull_request", "base", "ref"))
		ghc.HeadRef = asString(nestedMapLookup(ghc.Event, "pull_request", "head", "ref"))
	}

	return ghc
}

func (ghc *githubContext) isLocalCheckout(step *model.Step) bool {
	if step.Type() == model.StepTypeInvalid {
		// This will be errored out by the executor later, we need this here to avoid a null panic though
		return false
	}
	if step.Type() != model.StepTypeUsesActionRemote {
		return false
	}
	remoteAction := newRemoteAction(step.Uses)
	if remoteAction == nil {
		// IsCheckout() will nil panic if we dont bail out early
		return false
	}
	if !remoteAction.IsCheckout() {
		return false
	}

	if repository, ok := step.With["repository"]; ok && repository != ghc.Repository {
		return false
	}
	if repository, ok := step.With["ref"]; ok && repository != ghc.Ref {
		return false
	}
	return true
}

func asString(v interface{}) string {
	if v == nil {
		return ""
	} else if s, ok := v.(string); ok {
		return s
	}
	return ""
}

func nestedMapLookup(m map[string]interface{}, ks ...string) (rval interface{}) {
	var ok bool

	if len(ks) == 0 { // degenerate input
		return nil
	}
	if rval, ok = m[ks[0]]; !ok {
		return nil
	} else if len(ks) == 1 { // we've reached the final key
		return rval
	} else if m, ok = rval.(map[string]interface{}); !ok {
		return nil
	} else { // 1+ more keys
		return nestedMapLookup(m, ks[1:]...)
	}
}

func withDefaultBranch(b string, event map[string]interface{}) map[string]interface{} {
	repoI, ok := event["repository"]
	if !ok {
		repoI = make(map[string]interface{})
	}

	repo, ok := repoI.(map[string]interface{})
	if !ok {
		log.Warnf("unable to set default branch to %v", b)
		return event
	}

	// if the branch is already there return with no changes
	if _, ok = repo["default_branch"]; ok {
		return event
	}

	repo["default_branch"] = b
	event["repository"] = repo

	return event
}

func (rc *RunContext) withGithubEnv(env map[string]string) map[string]string {
	github := rc.getGithubContext()
	env["CI"] = "true"
	env["GITHUB_ENV"] = rc.GetActPath() + "/workflow/envs.txt"
	env["GITHUB_PATH"] = rc.GetActPath() + "/workflow/paths.txt"
	env["GITHUB_WORKFLOW"] = github.Workflow
	env["GITHUB_RUN_ID"] = github.RunID
	env["GITHUB_RUN_NUMBER"] = github.RunNumber
	env["GITHUB_ACTION"] = github.Action
	if github.ActionPath != "" {
		env["GITHUB_ACTION_PATH"] = github.ActionPath
	}
	env["GITHUB_ACTIONS"] = "true"
	env["GITHUB_ACTOR"] = github.Actor
	env["GITHUB_REPOSITORY"] = github.Repository
	env["GITHUB_EVENT_NAME"] = github.EventName
	env["GITHUB_EVENT_PATH"] = github.EventPath
	env["GITHUB_WORKSPACE"] = github.Workspace
	env["GITHUB_SHA"] = github.Sha
	env["GITHUB_REF"] = github.Ref
	env["GITHUB_TOKEN"] = github.Token
	env["GITHUB_SERVER_URL"] = "https://github.com"
	env["GITHUB_API_URL"] = "https://api.github.com"
	env["GITHUB_GRAPHQL_URL"] = "https://api.github.com/graphql"
	env["GITHUB_ACTION_REF"] = github.ActionRef
	env["GITHUB_ACTION_REPOSITORY"] = github.ActionRepository
	env["GITHUB_BASE_REF"] = github.BaseRef
	env["GITHUB_HEAD_REF"] = github.HeadRef
	env["GITHUB_JOB"] = rc.JobName
	env["GITHUB_REPOSITORY_OWNER"] = github.RepositoryOwner
	env["GITHUB_RETENTION_DAYS"] = github.RetentionDays
	env["RUNNER_PERFLOG"] = github.RunnerPerflog
	env["RUNNER_TRACKING_ID"] = github.RunnerTrackingID
	if rc.Config.GitHubInstance != "github.com" {
		env["GITHUB_SERVER_URL"] = fmt.Sprintf("https://%s", rc.Config.GitHubInstance)
		env["GITHUB_API_URL"] = fmt.Sprintf("https://%s/api/v3", rc.Config.GitHubInstance)
		env["GITHUB_GRAPHQL_URL"] = fmt.Sprintf("https://%s/api/graphql", rc.Config.GitHubInstance)
	}

	job := rc.Run.Job()
	if job.RunsOn() != nil {
		for _, runnerLabel := range job.RunsOn() {
			platformName := rc.ExprEval.Interpolate(runnerLabel)
			if platformName != "" {
				if platformName == "ubuntu-latest" {
					// hardcode current ubuntu-latest since we have no way to check that 'on the fly'
					env["ImageOS"] = "ubuntu20"
				} else {
					platformName = strings.SplitN(strings.Replace(platformName, `-`, ``, 1), `.`, 2)[0]
					env["ImageOS"] = platformName
				}
			}
		}
	}

	return env
}

func (rc *RunContext) localCheckoutPath() (string, bool) {
	if rc.Config.ForceRemoteCheckout {
		return "", false
	}
	ghContext := rc.getGithubContext()
	for _, step := range rc.Run.Job().Steps {
		if ghContext.isLocalCheckout(step) {
			return step.With["path"], true
		}
	}
	return "", false
}<|MERGE_RESOLUTION|>--- conflicted
+++ resolved
@@ -11,13 +11,10 @@
 	"runtime"
 	"strings"
 
-<<<<<<< HEAD
+	"github.com/google/shlex"
 	"github.com/google/uuid"
-=======
-	"github.com/google/shlex"
 	"github.com/spf13/pflag"
 
->>>>>>> 63535466
 	"github.com/mitchellh/go-homedir"
 	log "github.com/sirupsen/logrus"
 
@@ -28,7 +25,6 @@
 
 // RunContext contains info about current job
 type RunContext struct {
-<<<<<<< HEAD
 	GithubContextBase *string
 	Name              string
 	Config            *Config
@@ -51,27 +47,6 @@
 	Composite         *model.Action
 	Inputs            map[string]string
 	Parent            *RunContext
-=======
-	Name             string
-	Config           *Config
-	Matrix           map[string]interface{}
-	Run              *model.Run
-	EventJSON        string
-	Env              map[string]string
-	ExtraPath        []string
-	CurrentStep      string
-	StepResults      map[string]*stepResult
-	ExprEval         ExpressionEvaluator
-	JobContainer     container.Container
-	OutputMappings   map[MappableOutput]MappableOutput
-	JobName          string
-	ActionPath       string
-	ActionRef        string
-	ActionRepository string
-	Composite        *model.Action
-	Inputs           map[string]string
-	Parent           *RunContext
->>>>>>> 63535466
 }
 
 func (rc *RunContext) Clone() *RunContext {
@@ -85,7 +60,6 @@
 	clone.StepResults = nil
 	clone.Parent = rc
 	return &clone
-<<<<<<< HEAD
 }
 
 func (rc *RunContext) InitStepResults(keys []string) {
@@ -104,8 +78,6 @@
 		return rc.actPath
 	}
 	return "/var/run/act"
-=======
->>>>>>> 63535466
 }
 
 type MappableOutput struct {
@@ -149,7 +121,7 @@
 
 	mounts := map[string]string{
 		"act-toolcache": "/toolcache",
-		name + "-env":   ActPath,
+		name + "-env":   rc.GetActPath(),
 	}
 
 	if rc.Config.BindWorkdir {
@@ -167,7 +139,6 @@
 
 func (rc *RunContext) startJobContainer() common.Executor {
 	image := rc.platformImage()
-<<<<<<< HEAD
 	if image == "-self-hosted" {
 		return func(ctx context.Context) error {
 			rawLogger := common.Logger(ctx).WithField("raw_output", true)
@@ -210,9 +181,6 @@
 					rc.Env[env[0:i]] = env[i+1:]
 				}
 			}
-=======
-	hostname := rc.hostname()
->>>>>>> 63535466
 
 			return common.NewPipelineExecutor(
 				rc.JobContainer.CopyDir(copyToPath, rc.Config.Workdir+string(filepath.Separator)+".", rc.Config.UseGitIgnore).IfBool(copyWorkspace),
@@ -232,6 +200,7 @@
 			)(ctx)
 		}
 	}
+	hostname := rc.hostname()
 	return func(ctx context.Context) error {
 		rawLogger := common.Logger(ctx).WithField("raw_output", true)
 		logWriter := common.NewLineWriter(rc.commandHandler(ctx), func(s string) bool {
@@ -292,11 +261,7 @@
 			rc.JobContainer.Start(false),
 			rc.JobContainer.UpdateFromImageEnv(&rc.Env),
 			rc.JobContainer.UpdateFromEnv("/etc/environment", &rc.Env),
-<<<<<<< HEAD
 			rc.JobContainer.Exec([]string{"mkdir", "-m", "0777", "-p", rc.GetActPath()}, "", rc.Env, "root", ""),
-=======
-			rc.JobContainer.Exec([]string{"mkdir", "-m", "0777", "-p", ActPath}, rc.Env, "root", ""),
->>>>>>> 63535466
 			rc.JobContainer.CopyDir(copyToPath, rc.Config.Workdir+string(filepath.Separator)+".", rc.Config.UseGitIgnore).IfBool(copyWorkspace),
 			rc.JobContainer.Copy(rc.GetActPath()+"/", &container.FileEntry{
 				Name: "workflow/event.json",
@@ -314,16 +279,9 @@
 		)(ctx)
 	}
 }
-<<<<<<< HEAD
 func (rc *RunContext) execJobContainer(cmd []string, cmdline string, env map[string]string, user, workdir string) common.Executor {
 	return func(ctx context.Context) error {
 		return rc.JobContainer.Exec(cmd, cmdline, env, user, workdir)(ctx)
-=======
-
-func (rc *RunContext) execJobContainer(cmd []string, env map[string]string, user, workdir string) common.Executor {
-	return func(ctx context.Context) error {
-		return rc.JobContainer.Exec(cmd, env, user, workdir)(ctx)
->>>>>>> 63535466
 	}
 }
 
@@ -389,20 +347,6 @@
 		steps = append(steps, rc.newStepExecutor(step))
 	}
 	return common.NewPipelineExecutor(steps...).Finally(rc.interpolateOutputs()).Finally(rc.stopJobContainer()).If(rc.isEnabled)
-}
-
-// Executor returns a pipeline executor for all the steps in the job
-func (rc *RunContext) CompositeExecutor() common.Executor {
-	steps := make([]common.Executor, 0)
-
-	for i, step := range rc.Composite.Runs.Steps {
-		if step.ID == "" {
-			step.ID = fmt.Sprintf("%d", i)
-		}
-		stepcopy := step
-		steps = append(steps, rc.newStepExecutor(&stepcopy))
-	}
-	return common.NewPipelineExecutor(steps...)
 }
 
 // Executor returns a pipeline executor for all the steps in the job
