package runner

import (
	"context"
	"fmt"
	"path"
	"strconv"
	"strings"
	"time"

	"github.com/nektos/act/pkg/common"
	"github.com/nektos/act/pkg/container"
	"github.com/nektos/act/pkg/exprparser"
	"github.com/nektos/act/pkg/model"
)

type step interface {
	pre() common.Executor
	main() common.Executor
	post() common.Executor

	getRunContext() *RunContext
	getGithubContext(ctx context.Context) *model.GithubContext
	getStepModel() *model.Step
	getEnv() *map[string]string
	getIfExpression(context context.Context, stage stepStage) string
}

type stepStage int

const (
	stepStagePre stepStage = iota
	stepStageMain
	stepStagePost
)

func (s stepStage) String() string {
	switch s {
	case stepStagePre:
		return "Pre"
	case stepStageMain:
		return "Main"
	case stepStagePost:
		return "Post"
	}
	return "Unknown"
}

func processRunnerEnvFileCommand(ctx context.Context, fileName string, rc *RunContext, setter func(context.Context, map[string]string, string)) error {
	env := map[string]string{}
	err := rc.JobContainer.UpdateFromEnv(path.Join(rc.JobContainer.GetActPath(), fileName), &env)(ctx)
	if err != nil {
		return err
	}
	for k, v := range env {
		setter(ctx, map[string]string{"name": k}, v)
	}
	return nil
}

func runStepExecutor(step step, stage stepStage, executor common.Executor) common.Executor {
	return func(ctx context.Context) error {
		logger := common.Logger(ctx)
		rc := step.getRunContext()
		stepModel := step.getStepModel()

		ifExpression := step.getIfExpression(ctx, stage)
		rc.CurrentStep = stepModel.ID

		stepResult := &model.StepResult{
			Outcome:    model.StepStatusSuccess,
			Conclusion: model.StepStatusSuccess,
			Outputs:    make(map[string]string),
		}
		if stage == stepStageMain {
			rc.StepResults[rc.CurrentStep] = stepResult
		}

		err := setupEnv(ctx, step)
		if err != nil {
			return err
		}

		cctx := ctx.Value(common.JobCancelCtxVal).(context.Context)
		rc.Cancelled = cctx != nil && cctx.Err() != nil

		runStep, err := isStepEnabled(ctx, ifExpression, step, stage)
		if err != nil {
			stepResult.Conclusion = model.StepStatusFailure
			stepResult.Outcome = model.StepStatusFailure
			return err
		}

		if !runStep {
			stepResult.Conclusion = model.StepStatusSkipped
			stepResult.Outcome = model.StepStatusSkipped
			logger.WithField("stepResult", stepResult.Outcome).Debugf("Skipping step '%s' due to '%s'", stepModel, ifExpression)
			return nil
		}

		stepString := rc.ExprEval.Interpolate(ctx, stepModel.String())
		if strings.Contains(stepString, "::add-mask::") {
			stepString = "add-mask command"
		}
		logger.Infof("\u2B50 Run %s %s", stage, stepString)

		// Prepare and clean Runner File Commands
		actPath := rc.JobContainer.GetActPath()

		outputFileCommand := path.Join("workflow", "outputcmd.txt")
		(*step.getEnv())["GITHUB_OUTPUT"] = path.Join(actPath, outputFileCommand)

		stateFileCommand := path.Join("workflow", "statecmd.txt")
		(*step.getEnv())["GITHUB_STATE"] = path.Join(actPath, stateFileCommand)

		pathFileCommand := path.Join("workflow", "pathcmd.txt")
		(*step.getEnv())["GITHUB_PATH"] = path.Join(actPath, pathFileCommand)

		envFileCommand := path.Join("workflow", "envs.txt")
		(*step.getEnv())["GITHUB_ENV"] = path.Join(actPath, envFileCommand)

		summaryFileCommand := path.Join("workflow", "SUMMARY.md")
		(*step.getEnv())["GITHUB_STEP_SUMMARY"] = path.Join(actPath, summaryFileCommand)

		_ = rc.JobContainer.Copy(actPath, &container.FileEntry{
			Name: outputFileCommand,
			Mode: 0o666,
		}, &container.FileEntry{
			Name: stateFileCommand,
			Mode: 0o666,
		}, &container.FileEntry{
			Name: pathFileCommand,
			Mode: 0o666,
		}, &container.FileEntry{
			Name: envFileCommand,
			Mode: 0666,
		}, &container.FileEntry{
			Name: summaryFileCommand,
			Mode: 0o666,
		})(ctx)

<<<<<<< HEAD
		timeout := rc.ExprEval.Interpolate(ctx, stepModel.TimeoutMinutes)
		stepCtx, cancelStepCtx := context.WithCancel(ctx)
		defer cancelStepCtx()
		if timeout != "" {
			if timeOutMinutes, err := strconv.ParseInt(timeout, 10, 64); err == nil {
				var cancelTimeOut context.CancelFunc
				stepCtx, cancelTimeOut = context.WithTimeout(stepCtx, time.Duration(timeOutMinutes)*time.Minute)
				defer cancelTimeOut()
			}
		}
		if !rc.Cancelled && cctx != nil {
			go func() {
				select {
				case <-cctx.Done():
					rc.Cancelled = true
					logger.Infof("Reevaluate condition %v due to cancellation", ifExpression)
					keepStepRunning, err := isStepEnabled(ctx, ifExpression, step, stage)
					logger.Infof("Result condition keepStepRunning=%v", keepStepRunning)
					if !keepStepRunning || err != nil {
						cancelStepCtx()
					}
				case <-stepCtx.Done():
				}
			}()
		}
		err = executor(stepCtx)
=======
		timeoutctx, cancelTimeOut := evaluateStepTimeout(ctx, rc.ExprEval, stepModel)
		defer cancelTimeOut()
		err = executor(timeoutctx)
>>>>>>> 65ef31f1

		if err == nil {
			logger.WithField("stepResult", stepResult.Outcome).Infof("  \u2705  Success - %s %s", stage, stepString)
		} else {
			stepResult.Outcome = model.StepStatusFailure

			continueOnError, parseErr := isContinueOnError(ctx, stepModel.RawContinueOnError, step, stage)
			if parseErr != nil {
				stepResult.Conclusion = model.StepStatusFailure
				return parseErr
			}

			if continueOnError {
				logger.Infof("Failed but continue next step")
				err = nil
				stepResult.Conclusion = model.StepStatusSuccess
			} else {
				stepResult.Conclusion = model.StepStatusFailure
			}

			logger.WithField("stepResult", stepResult.Outcome).Errorf("  \u274C  Failure - %s %s", stage, stepString)
		}
		// Process Runner File Commands
		orgerr := err
		err = processRunnerEnvFileCommand(ctx, envFileCommand, rc, rc.setEnv)
		if err != nil {
			return err
		}
		err = processRunnerEnvFileCommand(ctx, stateFileCommand, rc, rc.saveState)
		if err != nil {
			return err
		}
		err = processRunnerEnvFileCommand(ctx, outputFileCommand, rc, rc.setOutput)
		if err != nil {
			return err
		}
		err = rc.UpdateExtraPath(ctx, path.Join(actPath, pathFileCommand))
		if err != nil {
			return err
		}
		if orgerr != nil {
			return orgerr
		}
		return err
	}
}

func evaluateStepTimeout(ctx context.Context, exprEval ExpressionEvaluator, stepModel *model.Step) (context.Context, context.CancelFunc) {
	timeout := exprEval.Interpolate(ctx, stepModel.TimeoutMinutes)
	if timeout != "" {
		if timeOutMinutes, err := strconv.ParseInt(timeout, 10, 64); err == nil {
			return context.WithTimeout(ctx, time.Duration(timeOutMinutes)*time.Minute)
		}
	}
	return ctx, func() {}
}

func setupEnv(ctx context.Context, step step) error {
	rc := step.getRunContext()

	mergeEnv(ctx, step)
	// merge step env last, since it should not be overwritten
	mergeIntoMap(step, step.getEnv(), step.getStepModel().GetEnv())

	exprEval := rc.NewExpressionEvaluator(ctx)
	for k, v := range *step.getEnv() {
		if !strings.HasPrefix(k, "INPUT_") {
			(*step.getEnv())[k] = exprEval.Interpolate(ctx, v)
		}
	}
	// after we have an evaluated step context, update the expressions evaluator with a new env context
	// you can use step level env in the with property of a uses construct
	exprEval = rc.NewExpressionEvaluatorWithEnv(ctx, *step.getEnv())
	for k, v := range *step.getEnv() {
		if strings.HasPrefix(k, "INPUT_") {
			(*step.getEnv())[k] = exprEval.Interpolate(ctx, v)
		}
	}

	common.Logger(ctx).Debugf("setupEnv => %v", *step.getEnv())

	return nil
}

func mergeEnv(ctx context.Context, step step) {
	env := step.getEnv()
	rc := step.getRunContext()
	job := rc.Run.Job()

	c := job.Container()
	if c != nil {
		mergeIntoMap(step, env, rc.GetEnv(), c.Env)
	} else {
		mergeIntoMap(step, env, rc.GetEnv())
	}

	rc.withGithubEnv(ctx, step.getGithubContext(ctx), *env)
}

func isStepEnabled(ctx context.Context, expr string, step step, stage stepStage) (bool, error) {
	rc := step.getRunContext()

	var defaultStatusCheck exprparser.DefaultStatusCheck
	if stage == stepStagePost {
		defaultStatusCheck = exprparser.DefaultStatusCheckAlways
	} else {
		defaultStatusCheck = exprparser.DefaultStatusCheckSuccess
	}

	runStep, err := EvalBool(ctx, rc.NewStepExpressionEvaluator(ctx, step), expr, defaultStatusCheck)
	if err != nil {
		return false, fmt.Errorf("  \u274C  Error in if-expression: \"if: %s\" (%s)", expr, err)
	}

	return runStep, nil
}

func isContinueOnError(ctx context.Context, expr string, step step, stage stepStage) (bool, error) {
	// https://github.com/github/docs/blob/3ae84420bd10997bb5f35f629ebb7160fe776eae/content/actions/reference/workflow-syntax-for-github-actions.md?plain=true#L962
	if len(strings.TrimSpace(expr)) == 0 {
		return false, nil
	}

	rc := step.getRunContext()

	continueOnError, err := EvalBool(ctx, rc.NewStepExpressionEvaluator(ctx, step), expr, exprparser.DefaultStatusCheckNone)
	if err != nil {
		return false, fmt.Errorf("  \u274C  Error in continue-on-error-expression: \"continue-on-error: %s\" (%s)", expr, err)
	}

	return continueOnError, nil
}

func mergeIntoMap(step step, target *map[string]string, maps ...map[string]string) {
	if rc := step.getRunContext(); rc != nil && rc.JobContainer != nil && rc.JobContainer.IsEnvironmentCaseInsensitive() {
		mergeIntoMapCaseInsensitive(*target, maps...)
	} else {
		mergeIntoMapCaseSensitive(*target, maps...)
	}
}

func mergeIntoMapCaseSensitive(target map[string]string, maps ...map[string]string) {
	for _, m := range maps {
		for k, v := range m {
			target[k] = v
		}
	}
}

func mergeIntoMapCaseInsensitive(target map[string]string, maps ...map[string]string) {
	foldKeys := make(map[string]string, len(target))
	for k := range target {
		foldKeys[strings.ToLower(k)] = k
	}
	toKey := func(s string) string {
		foldKey := strings.ToLower(s)
		if k, ok := foldKeys[foldKey]; ok {
			return k
		}
		foldKeys[strings.ToLower(foldKey)] = s
		return s
	}
	for _, m := range maps {
		for k, v := range m {
			target[toKey(k)] = v
		}
	}
}<|MERGE_RESOLUTION|>--- conflicted
+++ resolved
@@ -139,17 +139,11 @@
 			Mode: 0o666,
 		})(ctx)
 
-<<<<<<< HEAD
-		timeout := rc.ExprEval.Interpolate(ctx, stepModel.TimeoutMinutes)
 		stepCtx, cancelStepCtx := context.WithCancel(ctx)
 		defer cancelStepCtx()
-		if timeout != "" {
-			if timeOutMinutes, err := strconv.ParseInt(timeout, 10, 64); err == nil {
-				var cancelTimeOut context.CancelFunc
-				stepCtx, cancelTimeOut = context.WithTimeout(stepCtx, time.Duration(timeOutMinutes)*time.Minute)
-				defer cancelTimeOut()
-			}
-		}
+		var cancelTimeOut context.CancelFunc
+		stepCtx, cancelTimeOut = evaluateStepTimeout(stepCtx, rc.ExprEval, stepModel)
+		defer cancelTimeOut()
 		if !rc.Cancelled && cctx != nil {
 			go func() {
 				select {
@@ -166,11 +160,6 @@
 			}()
 		}
 		err = executor(stepCtx)
-=======
-		timeoutctx, cancelTimeOut := evaluateStepTimeout(ctx, rc.ExprEval, stepModel)
-		defer cancelTimeOut()
-		err = executor(timeoutctx)
->>>>>>> 65ef31f1
 
 		if err == nil {
 			logger.WithField("stepResult", stepResult.Outcome).Infof("  \u2705  Success - %s %s", stage, stepString)
