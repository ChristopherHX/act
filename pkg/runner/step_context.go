package runner

import (
	"archive/tar"
	"context"
	"embed"
	"fmt"
	"io"
	"io/ioutil"
	"os"
	"path"
	"path/filepath"
	"regexp"
	"runtime"
	"strings"

	"github.com/kballard/go-shellquote"
	"github.com/pkg/errors"
	log "github.com/sirupsen/logrus"

	"github.com/nektos/act/pkg/common"
	"github.com/nektos/act/pkg/container"
	"github.com/nektos/act/pkg/model"
)

// StepContext contains info about current job
type StepContext struct {
	RunContext *RunContext
	Step       *model.Step
	Env        map[string]string
	Cmd        []string
	Action     *model.Action
	Needs      *model.Job
}

func (sc *StepContext) execJobContainer() common.Executor {
	return func(ctx context.Context) error {
		return sc.RunContext.execJobContainer(sc.Cmd, sc.Env, "", sc.Step.WorkingDirectory)(ctx)
	}
}

func (sc *StepContext) interpolateOutputs() common.Executor {
	return func(ctx context.Context) error {
		ee := sc.NewExpressionEvaluator()
		for k, v := range sc.RunContext.Run.Job().Outputs {
			interpolated := ee.Interpolate(v)
			if v != interpolated {
				sc.RunContext.Run.Job().Outputs[k] = interpolated
			}
		}
		return nil
	}
}

type formatError string

func (e formatError) Error() string {
	return fmt.Sprintf("Expected format {org}/{repo}[/path]@ref. Actual '%s' Input string was not in a correct format.", string(e))
}

// Executor for a step context
func (sc *StepContext) Executor() common.Executor {
	rc := sc.RunContext
	step := sc.Step

	switch step.Type() {
	case model.StepTypeRun:
		return common.NewPipelineExecutor(
			sc.setupShellCommand(),
			sc.execJobContainer(),
		)

	case model.StepTypeUsesDockerURL:
		return common.NewPipelineExecutor(
			sc.runUsesContainer(),
		)

	case model.StepTypeUsesActionLocal:
		actionDir := filepath.Join(rc.Config.Workdir, step.Uses)
		return common.NewPipelineExecutor(
			sc.setupAction(actionDir, "", true),
			sc.runAction(actionDir, "", true),
		)
	case model.StepTypeUsesActionRemote:
		remoteAction := newRemoteAction(step.Uses)
		if remoteAction == nil {
			return common.NewErrorExecutor(formatError(step.Uses))
		}

		remoteAction.URL = rc.Config.GitHubInstance

		github := rc.getGithubContext()
		if remoteAction.IsCheckout() && github.isLocalCheckout(step) {
			return func(ctx context.Context) error {
				common.Logger(ctx).Debugf("Skipping local actions/checkout because workdir was already copied")
				return nil
			}
		}

		actionDir := fmt.Sprintf("%s/%s", rc.ActionCacheDir(), strings.ReplaceAll(step.Uses, "/", "-"))
		gitClone := common.NewGitCloneExecutor(common.NewGitCloneExecutorInput{
			URL:   remoteAction.CloneURL(),
			Ref:   remoteAction.Ref,
			Dir:   actionDir,
			Token: github.Token,
		})
		var ntErr common.Executor
		if err := gitClone(context.TODO()); err != nil {
			if err.Error() == "short SHA references are not supported" {
				err = errors.Cause(err)
				return common.NewErrorExecutor(fmt.Errorf("Unable to resolve action `%s`, the provided ref `%s` is the shortened version of a commit SHA, which is not supported. Please use the full commit SHA `%s` instead", step.Uses, remoteAction.Ref, err.Error()))
			} else if err.Error() != "some refs were not updated" {
				return common.NewErrorExecutor(err)
			} else {
				ntErr = common.NewInfoExecutor("Non-terminating error while running 'git clone': %v", err)
			}
		}
		return common.NewPipelineExecutor(
			ntErr,
			sc.setupAction(actionDir, remoteAction.Path, false),
			sc.runAction(actionDir, remoteAction.Path, false),
		)
	case model.StepTypeInvalid:
		return common.NewErrorExecutor(fmt.Errorf("Invalid run/uses syntax for job:%s step:%+v", rc.Run, step))
	}

	return common.NewErrorExecutor(fmt.Errorf("Unable to determine how to run job:%s step:%+v", rc.Run, step))
}

func (sc *StepContext) mergeEnv() map[string]string {
	rc := sc.RunContext
	job := rc.Run.Job()

	var env map[string]string
	c := job.Container()
	if c != nil {
		env = mergeMaps(rc.GetEnv(), c.Env)
	} else {
		env = rc.GetEnv()
	}

	if env["PATH"] == "" {
		env["PATH"] = `/usr/local/sbin:/usr/local/bin:/usr/sbin:/usr/bin:/sbin:/bin`
	}
	if rc.ExtraPath != nil && len(rc.ExtraPath) > 0 {
		p := env["PATH"]
		env["PATH"] = strings.Join(rc.ExtraPath, `:`)
		env["PATH"] += `:` + p
	}

	sc.Env = rc.withGithubEnv(env)
	return env
}

func (sc *StepContext) interpolateEnv(exprEval ExpressionEvaluator) {
	for k, v := range sc.Env {
		sc.Env[k] = exprEval.Interpolate(v)
	}
}

func (sc *StepContext) setupEnv(ctx context.Context) (ExpressionEvaluator, error) {
	rc := sc.RunContext
	sc.Env = sc.mergeEnv()
	if sc.Env != nil {
		err := rc.JobContainer.UpdateFromImageEnv(&sc.Env)(ctx)
		if err != nil {
			return nil, err
		}
		err = rc.JobContainer.UpdateFromEnv(sc.Env["GITHUB_ENV"], &sc.Env)(ctx)
		if err != nil {
			return nil, err
		}
		err = rc.JobContainer.UpdateFromPath(&sc.Env)(ctx)
		if err != nil {
			return nil, err
		}
	}
	sc.Env = mergeMaps(sc.Env, sc.Step.GetEnv()) // step env should not be overwritten
	evaluator := sc.NewExpressionEvaluator()
	sc.interpolateEnv(evaluator)

	common.Logger(ctx).Debugf("setupEnv => %v", sc.Env)
	return evaluator, nil
}

func getScriptName(rc *RunContext, step *model.Step) string {
	scriptName := step.ID
	for rcs := rc; rcs.Parent != nil; rcs = rcs.Parent {
		scriptName = fmt.Sprintf("%s-composite-%s", rcs.Parent.CurrentStep, scriptName)
	}
	return fmt.Sprintf("workflow/%s", scriptName)
}

// nolint:gocyclo
func (sc *StepContext) setupShellCommand() common.Executor {
	rc := sc.RunContext
	step := sc.Step
	return func(ctx context.Context) error {
		var script strings.Builder
		var err error

		if step.WorkingDirectory == "" {
			step.WorkingDirectory = rc.Run.Job().Defaults.Run.WorkingDirectory
		}
		if step.WorkingDirectory == "" {
			step.WorkingDirectory = rc.Run.Workflow.Defaults.Run.WorkingDirectory
		}
		step.WorkingDirectory = rc.ExprEval.Interpolate(step.WorkingDirectory)

		run := rc.ExprEval.Interpolate(step.Run)

		if _, err = script.WriteString(run); err != nil {
			return err
		}
		scriptName := getScriptName(rc, step)

		// Reference: https://github.com/actions/runner/blob/8109c962f09d9acc473d92c595ff43afceddb347/src/Runner.Worker/Handlers/ScriptHandlerHelpers.cs#L47-L64
		// Reference: https://github.com/actions/runner/blob/8109c962f09d9acc473d92c595ff43afceddb347/src/Runner.Worker/Handlers/ScriptHandlerHelpers.cs#L19-L27
		runPrepend := ""
		runAppend := ""
		scriptExt := ""
		switch step.Shell {
		case "bash", "sh":
			scriptExt = ".sh"
		case "pwsh", "powershell":
			scriptExt = ".ps1"
			runPrepend = "$ErrorActionPreference = 'stop'"
			runAppend = "if ((Test-Path -LiteralPath variable:/LASTEXITCODE)) { exit $LASTEXITCODE }"
		case "cmd":
			scriptExt = ".cmd"
			runPrepend = "@echo off"
		case "python":
			scriptExt = ".py"
		}

		scriptName += scriptExt
		run = runPrepend + "\n" + run + "\n" + runAppend

		log.Debugf("Wrote command '%s' to '%s'", run, scriptName)
		scriptPath := fmt.Sprintf("%s/%s", rc.Config.ContainerWorkdir(), scriptName)

		if step.Shell == "" {
			step.Shell = rc.Run.Job().Defaults.Run.Shell
		}
		if step.Shell == "" {
			step.Shell = rc.Run.Workflow.Defaults.Run.Shell
		}
		if rc.Run.Job().Container() != nil {
			if rc.Run.Job().Container().Image != "" && step.Shell == "" {
				step.Shell = "sh"
			}
		}
		scCmd := step.ShellCommand()

		var finalCMD []string
		if step.Shell == "pwsh" || step.Shell == "powershell" {
			finalCMD = strings.SplitN(scCmd, " ", 3)
		} else {
			finalCMD = strings.Fields(scCmd)
		}

		for k, v := range finalCMD {
			if strings.Contains(v, `{0}`) {
				finalCMD[k] = strings.Replace(v, `{0}`, scriptPath, 1)
			}
		}

		sc.Cmd = finalCMD

		return rc.JobContainer.Copy(rc.Config.ContainerWorkdir(), &container.FileEntry{
			Name: scriptName,
			Mode: 0755,
			Body: script.String(),
		})(ctx)
	}
}

func (sc *StepContext) newStepContainer(ctx context.Context, image string, cmd []string, entrypoint []string) container.Container {
	rc := sc.RunContext
	step := sc.Step
	rawLogger := common.Logger(ctx).WithField("raw_output", true)
	logWriter := common.NewLineWriter(rc.commandHandler(ctx), func(s string) bool {
		if rc.Config.LogOutput {
			rawLogger.Infof("%s", s)
		} else {
			rawLogger.Debugf("%s", s)
		}
		return true
	})
	envList := make([]string, 0)
	for k, v := range sc.Env {
		envList = append(envList, fmt.Sprintf("%s=%s", k, v))
	}

	envList = append(envList, fmt.Sprintf("%s=%s", "RUNNER_TOOL_CACHE", "/opt/hostedtoolcache"))
	envList = append(envList, fmt.Sprintf("%s=%s", "RUNNER_OS", "Linux"))
	envList = append(envList, fmt.Sprintf("%s=%s", "RUNNER_TEMP", "/tmp"))

	binds, mounts := rc.GetBindsAndMounts()

	stepContainer := container.NewContainer(&container.NewContainerInput{
		Cmd:         cmd,
		Entrypoint:  entrypoint,
		WorkingDir:  rc.Config.ContainerWorkdir(),
		Image:       image,
		Username:    rc.Config.Secrets["DOCKER_USERNAME"],
		Password:    rc.Config.Secrets["DOCKER_PASSWORD"],
		Name:        createContainerName(rc.jobContainerName(), step.ID),
		Env:         envList,
		Mounts:      mounts,
		NetworkMode: fmt.Sprintf("container:%s", rc.jobContainerName()),
		Binds:       binds,
		Stdout:      logWriter,
		Stderr:      logWriter,
		Privileged:  rc.Config.Privileged,
		UsernsMode:  rc.Config.UsernsMode,
		Platform:    rc.Config.ContainerArchitecture,
	})
	return stepContainer
}

func (sc *StepContext) runUsesContainer() common.Executor {
	rc := sc.RunContext
	step := sc.Step
	return func(ctx context.Context) error {
		image := strings.TrimPrefix(step.Uses, "docker://")
		eval := sc.RunContext.NewExpressionEvaluator()
		cmd, err := shellquote.Split(eval.Interpolate(step.With["args"]))
		if err != nil {
			return err
		}
		entrypoint := strings.Fields(eval.Interpolate(step.With["entrypoint"]))
		stepContainer := sc.newStepContainer(ctx, image, cmd, entrypoint)

		return common.NewPipelineExecutor(
			stepContainer.Pull(rc.Config.ForcePull),
			stepContainer.Remove().IfBool(!rc.Config.ReuseContainers),
			stepContainer.Create(rc.Config.ContainerCapAdd, rc.Config.ContainerCapDrop),
			stepContainer.Start(true),
		).Finally(
			stepContainer.Remove().IfBool(!rc.Config.ReuseContainers),
		).Finally(stepContainer.Close())(ctx)
	}
}

//go:embed res/trampoline.js
var trampoline embed.FS

func (sc *StepContext) setupAction(actionDir string, actionPath string, localAction bool) common.Executor {
	return func(ctx context.Context) error {
		var readFile func(filename string) (io.Reader, io.Closer, error)
		if localAction {
			_, cpath := sc.getContainerActionPaths(sc.Step, path.Join(actionDir, actionPath), sc.RunContext)
			readFile = func(filename string) (io.Reader, io.Closer, error) {
				tars, err := sc.RunContext.JobContainer.GetContainerArchive(ctx, path.Join(cpath, filename))
				if err != nil {
					return nil, nil, os.ErrNotExist
				}
				treader := tar.NewReader(tars)
				if _, err := treader.Next(); err != nil {
					return nil, nil, os.ErrNotExist
				}
				return treader, tars, nil
			}
		} else {
			readFile = func(filename string) (io.Reader, io.Closer, error) {
				f, err := os.Open(filepath.Join(actionDir, actionPath, filename))
				return f, f, err
			}
		}

		reader, closer, err := readFile("action.yml")
		if os.IsNotExist(err) {
			reader, closer, err = readFile("action.yaml")
			if err != nil {
				if _, closer, err2 := readFile("Dockerfile"); err2 == nil {
					closer.Close()
					sc.Action = &model.Action{
						Name: "(Synthetic)",
						Runs: model.ActionRuns{
							Using: "docker",
							Image: "Dockerfile",
						},
					}
					log.Debugf("Using synthetic action %v for Dockerfile", sc.Action)
					return nil
				}
				if sc.Step.With != nil {
					if val, ok := sc.Step.With["args"]; ok {
						var b []byte
						if b, err = trampoline.ReadFile("res/trampoline.js"); err != nil {
							return err
						}
						err2 := ioutil.WriteFile(filepath.Join(actionDir, actionPath, "trampoline.js"), b, 0400)
						if err2 != nil {
							return err
						}
						sc.Action = &model.Action{
							Name: "(Synthetic)",
							Inputs: map[string]model.Input{
								"cwd": {
									Description: "(Actual working directory)",
									Required:    false,
									Default:     filepath.Join(actionDir, actionPath),
								},
								"command": {
									Description: "(Actual program)",
									Required:    false,
									Default:     val,
								},
							},
							Runs: model.ActionRuns{
								Using: "node12",
								Main:  "trampoline.js",
							},
						}
						log.Debugf("Using synthetic action %v", sc.Action)
						return nil
					}
				}
				return err
			}
		} else if err != nil {
			return err
		}
		defer closer.Close()

		sc.Action, err = model.ReadAction(reader)
		log.Debugf("Read action %v from '%s'", sc.Action, "Unknown")
		return err
	}
}

func getOsSafeRelativePath(s, prefix string) string {
	actionName := strings.TrimPrefix(s, prefix)
	if runtime.GOOS == "windows" {
		actionName = strings.ReplaceAll(actionName, "\\", "/")
	}
	actionName = strings.TrimPrefix(actionName, "/")

	return actionName
}

func (sc *StepContext) getContainerActionPaths(step *model.Step, actionDir string, rc *RunContext) (string, string) {
	actionName := ""
	containerActionDir := "."
	if step.Type() != model.StepTypeUsesActionRemote {
		actionName = getOsSafeRelativePath(actionDir, rc.Config.Workdir)
		containerActionDir = rc.Config.ContainerWorkdir() + "/" + actionName
		actionName = "./" + actionName
	} else if step.Type() == model.StepTypeUsesActionRemote {
		actionName = getOsSafeRelativePath(actionDir, rc.ActionCacheDir())
		containerActionDir = ActPath + "/actions/" + actionName
	}

	if actionName == "" {
		actionName = filepath.Base(actionDir)
		if runtime.GOOS == "windows" {
			actionName = strings.ReplaceAll(actionName, "\\", "/")
		}
	}
	return actionName, containerActionDir
}

// nolint: gocyclo
func (sc *StepContext) runAction(actionDir string, actionPath string, localAction bool) common.Executor {
	rc := sc.RunContext
	step := sc.Step
	return func(ctx context.Context) error {
		action := sc.Action
		log.Debugf("About to run action %v", action)
		sc.populateEnvsFromInput(action, rc)
		actionLocation := ""
		if actionPath != "" {
			actionLocation = path.Join(actionDir, actionPath)
		} else {
			actionLocation = actionDir
		}
		actionName, containerActionDir := sc.getContainerActionPaths(step, actionLocation, rc)

		sc.Env = mergeMaps(sc.Env, action.Runs.Env)

		ee := sc.NewExpressionEvaluator()
		for k, v := range sc.Env {
			sc.Env[k] = ee.Interpolate(v)
		}

		log.Debugf("type=%v actionDir=%s actionPath=%s workdir=%s actionCacheDir=%s actionName=%s containerActionDir=%s", step.Type(), actionDir, actionPath, rc.Config.Workdir, rc.ActionCacheDir(), actionName, containerActionDir)

		maybeCopyToActionDir := func() error {
			sc.Env["GITHUB_ACTION_PATH"] = containerActionDir
			if step.Type() != model.StepTypeUsesActionRemote {
				return nil
			}
			if err := removeGitIgnore(actionDir); err != nil {
				return err
			}

			var containerActionDirCopy string
			containerActionDirCopy = strings.TrimSuffix(containerActionDir, actionPath)
			log.Debug(containerActionDirCopy)

			if !strings.HasSuffix(containerActionDirCopy, `/`) {
				containerActionDirCopy += `/`
			}
			return rc.JobContainer.CopyDir(containerActionDirCopy, actionDir+"/", rc.Config.UseGitIgnore)(ctx)
		}

		switch action.Runs.Using {
		case model.ActionRunsUsingNode12:
			if err := maybeCopyToActionDir(); err != nil {
				return err
			}
			containerArgs := []string{"node", path.Join(containerActionDir, action.Runs.Main)}
			log.Debugf("executing remote job container: %s", containerArgs)
			return rc.execJobContainer(containerArgs, sc.Env, "", "")(ctx)
		case model.ActionRunsUsingDocker:
			return sc.execAsDocker(ctx, action, actionName, containerActionDir, actionLocation, rc, step, localAction)
		case model.ActionRunsUsingComposite:
			return sc.execAsComposite(ctx, step, actionDir, rc, containerActionDir, actionName, actionPath, action, maybeCopyToActionDir)
		default:
			return fmt.Errorf(fmt.Sprintf("The runs.using key must be one of: %v, got %s", []string{
				model.ActionRunsUsingDocker,
				model.ActionRunsUsingNode12,
				model.ActionRunsUsingComposite,
			}, action.Runs.Using))
		}
	}
}

<<<<<<< HEAD
func (sc *StepContext) evalDockerArgs(action *model.Action, cmd *[]string) {
	rc := sc.RunContext
	step := sc.Step
	oldInputs := rc.Inputs
	defer func() {
		rc.Inputs = oldInputs
	}()
	inputs := make(map[string]string)
	eval := sc.RunContext.NewExpressionEvaluator()
	// Set Defaults
	for k, input := range action.Inputs {
		inputs[k] = eval.Interpolate(input.Default)
	}
	if step.With != nil {
		for k, v := range step.With {
			inputs[k] = eval.Interpolate(v)
		}
	}
	rc.Inputs = inputs
	stepEE := sc.NewExpressionEvaluator()
	for i, v := range *cmd {
		(*cmd)[i] = stepEE.Interpolate(v)
	}
}

=======
// TODO: break out parts of function to reduce complexicity
// nolint:gocyclo
>>>>>>> 96cf907c
func (sc *StepContext) execAsDocker(ctx context.Context, action *model.Action, actionName string, containerLocation string, actionLocation string, rc *RunContext, step *model.Step, localAction bool) error {
	var prepImage common.Executor
	var image string
	if strings.HasPrefix(action.Runs.Image, "docker://") {
		image = strings.TrimPrefix(action.Runs.Image, "docker://")
	} else {
		// "-dockeraction" enshures that "./", "./test " won't get converted to "act-:latest", "act-test-:latest" which are invalid docker image names
		image = fmt.Sprintf("%s-dockeraction:%s", regexp.MustCompile("[^a-zA-Z0-9]").ReplaceAllString(actionName, "-"), "latest")
		image = fmt.Sprintf("act-%s", strings.TrimLeft(image, "-"))
		image = strings.ToLower(image)
		basedir := actionLocation
		if localAction {
			basedir = containerLocation
		}
		contextDir := filepath.Join(basedir, action.Runs.Main)

		anyArchExists, err := container.ImageExistsLocally(ctx, image, "any")
		if err != nil {
			return err
		}

		correctArchExists, err := container.ImageExistsLocally(ctx, image, rc.Config.ContainerArchitecture)
		if err != nil {
			return err
		}

		if anyArchExists && !correctArchExists {
			wasRemoved, err := container.RemoveImage(ctx, image, true, true)
			if err != nil {
				return err
			}
			if !wasRemoved {
				return fmt.Errorf("failed to remove image '%s'", image)
			}
		}

		if !correctArchExists {
			log.Debugf("image '%s' for architecture '%s' will be built from context '%s", image, rc.Config.ContainerArchitecture, contextDir)
			var actionContainer container.Container
			if localAction {
				actionContainer = sc.RunContext.JobContainer
			}
			prepImage = container.NewDockerBuildExecutor(container.NewDockerBuildExecutorInput{
				ContextDir: contextDir,
				ImageTag:   image,
				Container:  actionContainer,
				Platform:   rc.Config.ContainerArchitecture,
			})
		} else {
			log.Debugf("image '%s' for architecture '%s' already exists", image, rc.Config.ContainerArchitecture)
		}
	}
	eval := sc.NewExpressionEvaluator()
	cmd, err := shellquote.Split(eval.Interpolate(step.With["args"]))
	if err != nil {
		return err
	}
	if len(cmd) == 0 {
		cmd = action.Runs.Args
		sc.evalDockerArgs(action, &cmd)
	}
	entrypoint := strings.Fields(eval.Interpolate(step.With["entrypoint"]))
	if len(entrypoint) == 0 {
		if action.Runs.Entrypoint != "" {
			entrypoint, err = shellquote.Split(action.Runs.Entrypoint)
			if err != nil {
				return err
			}
		} else {
			entrypoint = nil
		}
	}
	stepContainer := sc.newStepContainer(ctx, image, cmd, entrypoint)
	return common.NewPipelineExecutor(
		prepImage,
		stepContainer.Pull(rc.Config.ForcePull),
		stepContainer.Remove().IfBool(!rc.Config.ReuseContainers),
		stepContainer.Create(rc.Config.ContainerCapAdd, rc.Config.ContainerCapDrop),
		stepContainer.Start(true),
	).Finally(
		stepContainer.Remove().IfBool(!rc.Config.ReuseContainers),
	).Finally(stepContainer.Close())(ctx)
}

func (sc *StepContext) execAsComposite(ctx context.Context, step *model.Step, _ string, rc *RunContext, containerActionDir string, actionName string, _ string, action *model.Action, maybeCopyToActionDir func() error) error {
	err := maybeCopyToActionDir()

	if err != nil {
		return err
	}
	// Disable some features of composite actions, only for feature parity with github
	for _, compositeStep := range action.Runs.Steps {
		if err := compositeStep.Validate(rc.Config.CompositeRestrictions); err != nil {
			return err
		}
	}
	inputs := make(map[string]string)
	eval := sc.RunContext.NewExpressionEvaluator()
	// Set Defaults
	for k, input := range action.Inputs {
		inputs[k] = eval.Interpolate(input.Default)
	}
	if step.With != nil {
		for k, v := range step.With {
			inputs[k] = eval.Interpolate(v)
		}
	}
	// Doesn't work with the command processor has a pointer to the original rc
	// compositerc := rc.Clone()
	// Workaround start
	backup := *rc
	defer func() { *rc = backup }()
	*rc = *rc.Clone()
	scriptName := backup.CurrentStep
	for rcs := &backup; rcs.Parent != nil; rcs = rcs.Parent {
		scriptName = fmt.Sprintf("%s-composite-%s", rcs.Parent.CurrentStep, scriptName)
	}
	compositerc := rc
	compositerc.Parent = &RunContext{
		CurrentStep: scriptName,
	}
	// Workaround end
	compositerc.ActionPath = containerActionDir
	compositerc.ActionRef = ""
	compositerc.ActionRepository = ""
	compositerc.Composite = action
	envToEvaluate := mergeMaps(compositerc.Env, step.Environment())
	compositerc.Env = make(map[string]string)
	// origEnvMap: is used to pass env changes back to parent runcontext
	origEnvMap := make(map[string]string)
	for k, v := range envToEvaluate {
		ev := eval.Interpolate(v)
		origEnvMap[k] = ev
		compositerc.Env[k] = ev
	}
	compositerc.Inputs = inputs
	compositerc.ExprEval = compositerc.NewExpressionEvaluator()
	err = compositerc.CompositeExecutor()(ctx)
	if err != nil {
		return err
	}

	// Map outputs to parent rc
	eval = (&StepContext{
		Env:        compositerc.Env,
		RunContext: compositerc,
	}).NewExpressionEvaluator()
	for outputName, output := range action.Outputs {
		backup.setOutput(ctx, map[string]string{
			"name": outputName,
		}, eval.Interpolate(output.Value))
	}
	// Test if evaluated parent env was altered by this composite step
	// Known Issues:
	// - you try to set an env variable to the same value as a scoped step env, will be discared
	for k, v := range compositerc.Env {
		if ov, ok := origEnvMap[k]; !ok || ov != v {
			backup.Env[k] = v
		}
	}
	return nil
}

func (sc *StepContext) populateEnvsFromInput(action *model.Action, rc *RunContext) {
	for inputID, input := range action.Inputs {
		envKey := regexp.MustCompile("[^A-Z0-9-]").ReplaceAllString(strings.ToUpper(inputID), "_")
		envKey = fmt.Sprintf("INPUT_%s", envKey)
		if _, ok := sc.Env[envKey]; !ok {
			sc.Env[envKey] = rc.ExprEval.Interpolate(input.Default)
		}
	}
}

type remoteAction struct {
	URL  string
	Org  string
	Repo string
	Path string
	Ref  string
}

func (ra *remoteAction) CloneURL() string {
	return fmt.Sprintf("https://%s/%s/%s", ra.URL, ra.Org, ra.Repo)
}

func (ra *remoteAction) IsCheckout() bool {
	if ra.Org == "actions" && ra.Repo == "checkout" {
		return true
	}
	return false
}

func newRemoteAction(action string) *remoteAction {
	// GitHub's document[^] describes:
	// > We strongly recommend that you include the version of
	// > the action you are using by specifying a Git ref, SHA, or Docker tag number.
	// Actually, the workflow stops if there is the uses directive that hasn't @ref.
	// [^]: https://docs.github.com/en/actions/reference/workflow-syntax-for-github-actions
	r := regexp.MustCompile(`^([^/@]+)/([^/@]+)(/([^@]*))?(@(.*))?$`)
	matches := r.FindStringSubmatch(action)
	if len(matches) < 7 || matches[6] == "" {
		return nil
	}
	return &remoteAction{
		Org:  matches[1],
		Repo: matches[2],
		Path: matches[4],
		Ref:  matches[6],
		URL:  "github.com",
	}
}

// https://github.com/nektos/act/issues/228#issuecomment-629709055
// files in .gitignore are not copied in a Docker container
// this causes issues with actions that ignore other important resources
// such as `node_modules` for example
func removeGitIgnore(directory string) error {
	gitIgnorePath := path.Join(directory, ".gitignore")
	if _, err := os.Stat(gitIgnorePath); err == nil {
		// .gitignore exists
		log.Debugf("Removing %s before docker cp", gitIgnorePath)
		err := os.Remove(gitIgnorePath)
		if err != nil {
			return err
		}
	}
	return nil
}<|MERGE_RESOLUTION|>--- conflicted
+++ resolved
@@ -528,7 +528,6 @@
 	}
 }
 
-<<<<<<< HEAD
 func (sc *StepContext) evalDockerArgs(action *model.Action, cmd *[]string) {
 	rc := sc.RunContext
 	step := sc.Step
@@ -554,10 +553,8 @@
 	}
 }
 
-=======
 // TODO: break out parts of function to reduce complexicity
 // nolint:gocyclo
->>>>>>> 96cf907c
 func (sc *StepContext) execAsDocker(ctx context.Context, action *model.Action, actionName string, containerLocation string, actionLocation string, rc *RunContext, step *model.Step, localAction bool) error {
 	var prepImage common.Executor
 	var image string
