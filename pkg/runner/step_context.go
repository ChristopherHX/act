package runner

import (
	"archive/tar"
	"context"
	"embed"
	"fmt"
	"io"
	"io/ioutil"
	"os"
	"path"
	"path/filepath"
	"regexp"
	"runtime"
	"strings"

	"github.com/kballard/go-shellquote"
	"github.com/pkg/errors"
	log "github.com/sirupsen/logrus"

	"github.com/nektos/act/pkg/common"
	"github.com/nektos/act/pkg/container"
	"github.com/nektos/act/pkg/model"
)

// StepContext contains info about current job
type StepContext struct {
	RunContext *RunContext
	Step       *model.Step
	Env        map[string]string
	Cmd        []string
	Action     *model.Action
	Needs      *model.Job
}

func (sc *StepContext) execJobContainer() common.Executor {
	return func(ctx context.Context) error {
		return sc.RunContext.execJobContainer(sc.Cmd, sc.Env, "", sc.Step.WorkingDirectory)(ctx)
	}
}

type formatError string

func (e formatError) Error() string {
	return fmt.Sprintf("Expected format {org}/{repo}[/path]@ref. Actual '%s' Input string was not in a correct format.", string(e))
}

// Executor for a step context
func (sc *StepContext) Executor(ctx context.Context) common.Executor {
	rc := sc.RunContext
	step := sc.Step

	switch step.Type() {
	case model.StepTypeRun:
		return common.NewPipelineExecutor(
			sc.setupShellCommandExecutor(),
			sc.execJobContainer(),
		)

	case model.StepTypeUsesDockerURL:
		return common.NewPipelineExecutor(
			sc.runUsesContainer(),
		)

	case model.StepTypeUsesActionLocal:
		actionDir := filepath.Join(rc.Config.Workdir, step.Uses)
		return common.NewPipelineExecutor(
			sc.setupAction(actionDir, "", true),
			sc.runAction(actionDir, "", "", "", true),
		)
	case model.StepTypeUsesActionRemote:
		remoteAction := newRemoteAction(step.Uses)
		if remoteAction == nil {
			return common.NewErrorExecutor(formatError(step.Uses))
		}

		remoteAction.URL = rc.Config.GitHubInstance

		github := rc.getGithubContext()
		if remoteAction.IsCheckout() && github.isLocalCheckout(step) {
			return func(ctx context.Context) error {
				common.Logger(ctx).Debugf("Skipping local actions/checkout because workdir was already copied")
				return nil
			}
		}

		actionDir := fmt.Sprintf("%s/%s", rc.ActionCacheDir(), strings.ReplaceAll(step.Uses, "/", "-"))
		gitClone := common.NewGitCloneExecutor(common.NewGitCloneExecutorInput{
			URL:   remoteAction.CloneURL(),
			Ref:   remoteAction.Ref,
			Dir:   actionDir,
			Token: github.Token,
		})
		var ntErr common.Executor
		if err := gitClone(ctx); err != nil {
			if err.Error() == "short SHA references are not supported" {
				err = errors.Cause(err)
				return common.NewErrorExecutor(fmt.Errorf("Unable to resolve action `%s`, the provided ref `%s` is the shortened version of a commit SHA, which is not supported. Please use the full commit SHA `%s` instead", step.Uses, remoteAction.Ref, err.Error()))
			} else if err.Error() != "some refs were not updated" {
				return common.NewErrorExecutor(err)
			} else {
				ntErr = common.NewInfoExecutor("Non-terminating error while running 'git clone': %v", err)
			}
		}
		return common.NewPipelineExecutor(
			ntErr,
			sc.setupAction(actionDir, remoteAction.Path, false),
			sc.runAction(actionDir, remoteAction.Path, remoteAction.Repo, remoteAction.Ref, false),
		)
	case model.StepTypeInvalid:
		return common.NewErrorExecutor(fmt.Errorf("Invalid run/uses syntax for job:%s step:%+v", rc.Run, step))
	}

	return common.NewErrorExecutor(fmt.Errorf("Unable to determine how to run job:%s step:%+v", rc.Run, step))
}

func (sc *StepContext) mergeEnv() map[string]string {
	rc := sc.RunContext
	job := rc.Run.Job()

	var env map[string]string
	c := job.Container()
	if c != nil {
		env = mergeMaps(rc.GetEnv(), c.Env)
	} else {
		env = rc.GetEnv()
	}

	if env["PATH"] == "" {
		env["PATH"] = `/usr/local/sbin:/usr/local/bin:/usr/sbin:/usr/bin:/sbin:/bin`
	}
	if rc.ExtraPath != nil && len(rc.ExtraPath) > 0 {
		p := env["PATH"]
		env["PATH"] = strings.Join(rc.ExtraPath, `:`)
		env["PATH"] += `:` + p
	}

	sc.Env = rc.withGithubEnv(env)
	return env
}

func (sc *StepContext) interpolateEnv(exprEval ExpressionEvaluator) {
	for k, v := range sc.Env {
		sc.Env[k] = exprEval.Interpolate(v)
	}
}

func (sc *StepContext) isEnabled(ctx context.Context) (bool, error) {
	runStep, err := EvalBool(sc.NewExpressionEvaluator(), sc.Step.If.Value)
	if err != nil {
		common.Logger(ctx).Errorf("  \u274C  Error in if: expression - %s", sc.Step)
		exprEval, err := sc.setupEnv(ctx)
		if err != nil {
			return false, err
		}
		sc.RunContext.ExprEval = exprEval
		return false, err
	}

	return runStep, nil
}

func (sc *StepContext) setupEnv(ctx context.Context) (ExpressionEvaluator, error) {
	rc := sc.RunContext
	sc.Env = sc.mergeEnv()
	if sc.Env != nil {
		err := rc.JobContainer.UpdateFromImageEnv(&sc.Env)(ctx)
		if err != nil {
			return nil, err
		}
		err = rc.JobContainer.UpdateFromEnv(sc.Env["GITHUB_ENV"], &sc.Env)(ctx)
		if err != nil {
			return nil, err
		}
		err = rc.JobContainer.UpdateFromPath(&sc.Env)(ctx)
		if err != nil {
			return nil, err
		}
	}
	sc.Env = mergeMaps(sc.Env, sc.Step.GetEnv()) // step env should not be overwritten
	evaluator := sc.NewExpressionEvaluator()
	sc.interpolateEnv(evaluator)

	common.Logger(ctx).Debugf("setupEnv => %v", sc.Env)
	return evaluator, nil
}

func (sc *StepContext) setupWorkingDirectory() {
	rc := sc.RunContext
	step := sc.Step

	if step.WorkingDirectory == "" {
		step.WorkingDirectory = rc.Run.Job().Defaults.Run.WorkingDirectory
	}

	// jobs can receive context values, so we interpolate
	step.WorkingDirectory = rc.ExprEval.Interpolate(step.WorkingDirectory)

	// but top level keys in workflow file like `defaults` or `env` can't
	if step.WorkingDirectory == "" {
		step.WorkingDirectory = rc.Run.Workflow.Defaults.Run.WorkingDirectory
	}
}

func (sc *StepContext) setupShell() {
	rc := sc.RunContext
	step := sc.Step

	if step.Shell == "" {
		step.Shell = rc.Run.Job().Defaults.Run.Shell
	}

	step.Shell = rc.ExprEval.Interpolate(step.Shell)

	if step.Shell == "" {
		step.Shell = rc.Run.Workflow.Defaults.Run.Shell
	}

	// current GitHub Runner behaviour is that default is `sh`,
	// but if it's not container it validates with `which` command
	// if `bash` is available, and provides `bash` if it is
	// for now I'm going to leave below logic, will address it in different PR
	// https://github.com/actions/runner/blob/9a829995e02d2db64efb939dc2f283002595d4d9/src/Runner.Worker/Handlers/ScriptHandler.cs#L87-L91
	if rc.Run.Job().Container() != nil {
		if rc.Run.Job().Container().Image != "" && step.Shell == "" {
			step.Shell = "sh"
		}
	}
}

func getScriptName(rc *RunContext, step *model.Step) string {
	scriptName := step.ID
	for rcs := rc; rcs.Parent != nil; rcs = rcs.Parent {
		scriptName = fmt.Sprintf("%s-composite-%s", rcs.Parent.CurrentStep, scriptName)
	}
	return fmt.Sprintf("workflow/%s", scriptName)
}

// TODO: Currently we just ignore top level keys, BUT we should return proper error on them
// BUTx2 I leave this for when we rewrite act to use actionlint for workflow validation
// so we return proper errors before any execution or spawning containers
// it will error anyway with:
// OCI runtime exec failed: exec failed: container_linux.go:380: starting container process caused: exec: "${{": executable file not found in $PATH: unknown
func (sc *StepContext) setupShellCommand() (name, script string, err error) {
	sc.setupShell()
	sc.setupWorkingDirectory()

	step := sc.Step

	script = sc.RunContext.ExprEval.Interpolate(step.Run)

	scCmd := step.ShellCommand()

	name = getScriptName(sc.RunContext, step)

	// Reference: https://github.com/actions/runner/blob/8109c962f09d9acc473d92c595ff43afceddb347/src/Runner.Worker/Handlers/ScriptHandlerHelpers.cs#L47-L64
	// Reference: https://github.com/actions/runner/blob/8109c962f09d9acc473d92c595ff43afceddb347/src/Runner.Worker/Handlers/ScriptHandlerHelpers.cs#L19-L27
	runPrepend := ""
	runAppend := ""
	switch step.Shell {
	case "bash", "sh":
		name += ".sh"
	case "pwsh", "powershell":
		name += ".ps1"
		runPrepend = "$ErrorActionPreference = 'stop'"
		runAppend = "if ((Test-Path -LiteralPath variable:/LASTEXITCODE)) { exit $LASTEXITCODE }"
	case "cmd":
		name += ".cmd"
		runPrepend = "@echo off"
	case "python":
		name += ".py"
	}

	script = fmt.Sprintf("%s\n%s\n%s", runPrepend, script, runAppend)

	log.Debugf("Wrote command \n%s\n to '%s'", script, name)

	scriptPath := fmt.Sprintf("%s/%s", ActPath, name)
	sc.Cmd, err = shellquote.Split(strings.Replace(scCmd, `{0}`, scriptPath, 1))

	return name, script, err
}

func (sc *StepContext) setupShellCommandExecutor() common.Executor {
	rc := sc.RunContext
	return func(ctx context.Context) error {
		scriptName, script, err := sc.setupShellCommand()
		if err != nil {
			return err
		}

		return rc.JobContainer.Copy(ActPath, &container.FileEntry{
			Name: scriptName,
			Mode: 0755,
			Body: script,
		})(ctx)
	}
}

func (sc *StepContext) newStepContainer(ctx context.Context, image string, cmd []string, entrypoint []string) container.Container {
	rc := sc.RunContext
	step := sc.Step
	rawLogger := common.Logger(ctx).WithField("raw_output", true)
	logWriter := common.NewLineWriter(rc.commandHandler(ctx), func(s string) bool {
		if rc.Config.LogOutput {
			rawLogger.Infof("%s", s)
		} else {
			rawLogger.Debugf("%s", s)
		}
		return true
	})
	envList := make([]string, 0)
	for k, v := range sc.Env {
		envList = append(envList, fmt.Sprintf("%s=%s", k, v))
	}

	envList = append(envList, fmt.Sprintf("%s=%s", "RUNNER_TOOL_CACHE", "/opt/hostedtoolcache"))
	envList = append(envList, fmt.Sprintf("%s=%s", "RUNNER_OS", "Linux"))
	envList = append(envList, fmt.Sprintf("%s=%s", "RUNNER_TEMP", "/tmp"))

	binds, mounts := rc.GetBindsAndMounts()

	stepContainer := container.NewContainer(&container.NewContainerInput{
		Cmd:         cmd,
		Entrypoint:  entrypoint,
		WorkingDir:  rc.Config.ContainerWorkdir(),
		Image:       image,
		Username:    rc.Config.Secrets["DOCKER_USERNAME"],
		Password:    rc.Config.Secrets["DOCKER_PASSWORD"],
		Name:        createContainerName(rc.jobContainerName(), step.ID),
		Env:         envList,
		Mounts:      mounts,
		NetworkMode: fmt.Sprintf("container:%s", rc.jobContainerName()),
		Binds:       binds,
		Stdout:      logWriter,
		Stderr:      logWriter,
		Privileged:  rc.Config.Privileged,
		UsernsMode:  rc.Config.UsernsMode,
		Platform:    rc.Config.ContainerArchitecture,
	})
	return stepContainer
}

func (sc *StepContext) runUsesContainer() common.Executor {
	rc := sc.RunContext
	step := sc.Step
	return func(ctx context.Context) error {
		image := strings.TrimPrefix(step.Uses, "docker://")
		eval := sc.RunContext.NewExpressionEvaluator()
		cmd, err := shellquote.Split(eval.Interpolate(step.With["args"]))
		if err != nil {
			return err
		}
		entrypoint := strings.Fields(eval.Interpolate(step.With["entrypoint"]))
		stepContainer := sc.newStepContainer(ctx, image, cmd, entrypoint)

		return common.NewPipelineExecutor(
			stepContainer.Pull(rc.Config.ForcePull),
			stepContainer.Remove().IfBool(!rc.Config.ReuseContainers),
			stepContainer.Create(rc.Config.ContainerCapAdd, rc.Config.ContainerCapDrop),
			stepContainer.Start(true),
		).Finally(
			stepContainer.Remove().IfBool(!rc.Config.ReuseContainers),
		).Finally(stepContainer.Close())(ctx)
	}
}

//go:embed res/trampoline.js
var trampoline embed.FS

func (sc *StepContext) setupAction(actionDir string, actionPath string, localAction bool) common.Executor {
	return func(ctx context.Context) error {
		var readFile func(filename string) (io.Reader, io.Closer, error)
		if localAction {
			_, cpath := sc.getContainerActionPaths(sc.Step, path.Join(actionDir, actionPath), sc.RunContext)
			readFile = func(filename string) (io.Reader, io.Closer, error) {
				tars, err := sc.RunContext.JobContainer.GetContainerArchive(ctx, path.Join(cpath, filename))
				if err != nil {
					return nil, nil, os.ErrNotExist
				}
				treader := tar.NewReader(tars)
				if _, err := treader.Next(); err != nil {
					return nil, nil, os.ErrNotExist
				}
				return treader, tars, nil
			}
		} else {
			readFile = func(filename string) (io.Reader, io.Closer, error) {
				f, err := os.Open(filepath.Join(actionDir, actionPath, filename))
				return f, f, err
			}
		}

		reader, closer, err := readFile("action.yml")
		if os.IsNotExist(err) {
			reader, closer, err = readFile("action.yaml")
			if err != nil {
				if _, closer, err2 := readFile("Dockerfile"); err2 == nil {
					closer.Close()
					sc.Action = &model.Action{
						Name: "(Synthetic)",
						Runs: model.ActionRuns{
							Using: "docker",
							Image: "Dockerfile",
						},
					}
					log.Debugf("Using synthetic action %v for Dockerfile", sc.Action)
					return nil
				}
				if sc.Step.With != nil {
					if val, ok := sc.Step.With["args"]; ok {
						var b []byte
						if b, err = trampoline.ReadFile("res/trampoline.js"); err != nil {
							return err
						}
						err2 := ioutil.WriteFile(filepath.Join(actionDir, actionPath, "trampoline.js"), b, 0400)
						if err2 != nil {
							return err
						}
						sc.Action = &model.Action{
							Name: "(Synthetic)",
							Inputs: map[string]model.Input{
								"cwd": {
									Description: "(Actual working directory)",
									Required:    false,
									Default:     filepath.Join(actionDir, actionPath),
								},
								"command": {
									Description: "(Actual program)",
									Required:    false,
									Default:     val,
								},
							},
							Runs: model.ActionRuns{
								Using: "node12",
								Main:  "trampoline.js",
							},
						}
						log.Debugf("Using synthetic action %v", sc.Action)
						return nil
					}
				}
				return err
			}
		} else if err != nil {
			return err
		}
		defer closer.Close()

		sc.Action, err = model.ReadAction(reader)
		log.Debugf("Read action %v from '%s'", sc.Action, "Unknown")
		return err
	}
}

func getOsSafeRelativePath(s, prefix string) string {
	actionName := strings.TrimPrefix(s, prefix)
	if runtime.GOOS == "windows" {
		actionName = strings.ReplaceAll(actionName, "\\", "/")
	}
	actionName = strings.TrimPrefix(actionName, "/")

	return actionName
}

func (sc *StepContext) getContainerActionPaths(step *model.Step, actionDir string, rc *RunContext) (string, string) {
	actionName := ""
	containerActionDir := "."
	if step.Type() != model.StepTypeUsesActionRemote {
		actionName = getOsSafeRelativePath(actionDir, rc.Config.Workdir)
		containerActionDir = rc.Config.ContainerWorkdir() + "/" + actionName
		actionName = "./" + actionName
	} else if step.Type() == model.StepTypeUsesActionRemote {
		actionName = getOsSafeRelativePath(actionDir, rc.ActionCacheDir())
		containerActionDir = ActPath + "/actions/" + actionName
	}

	if actionName == "" {
		actionName = filepath.Base(actionDir)
		if runtime.GOOS == "windows" {
			actionName = strings.ReplaceAll(actionName, "\\", "/")
		}
	}
	return actionName, containerActionDir
}

<<<<<<< HEAD
// nolint: gocyclo
func (sc *StepContext) runAction(actionDir string, actionPath string, actionRepository string, actionRef string, localAction bool) common.Executor {
=======
func (sc *StepContext) runAction(actionDir string, actionPath string, localAction bool) common.Executor {
>>>>>>> 9be6a58c
	rc := sc.RunContext
	step := sc.Step
	return func(ctx context.Context) error {
		// Backup the parent composite action path and restore it on continue
		parentActionPath := rc.ActionPath
		parentActionRepository := rc.ActionRepository
		parentActionRef := rc.ActionRef
		defer func() {
			rc.ActionPath = parentActionPath
			rc.ActionRef = parentActionRef
			rc.ActionRepository = parentActionRepository
		}()
		rc.ActionRef = actionRef
		rc.ActionRepository = actionRepository
		action := sc.Action
		log.Debugf("About to run action %v", action)
		sc.populateEnvsFromInput(action, rc)
		actionLocation := ""
		if actionPath != "" {
			actionLocation = path.Join(actionDir, actionPath)
		} else {
			actionLocation = actionDir
		}
		actionName, containerActionDir := sc.getContainerActionPaths(step, actionLocation, rc)

		log.Debugf("type=%v actionDir=%s actionPath=%s workdir=%s actionCacheDir=%s actionName=%s containerActionDir=%s", step.Type(), actionDir, actionPath, rc.Config.Workdir, rc.ActionCacheDir(), actionName, containerActionDir)

		maybeCopyToActionDir := func() error {
			rc.ActionPath = containerActionDir
			if step.Type() != model.StepTypeUsesActionRemote {
				return nil
			}
			if err := removeGitIgnore(actionDir); err != nil {
				return err
			}

			var containerActionDirCopy string
			containerActionDirCopy = strings.TrimSuffix(containerActionDir, actionPath)
			log.Debug(containerActionDirCopy)

			if !strings.HasSuffix(containerActionDirCopy, `/`) {
				containerActionDirCopy += `/`
			}
			return rc.JobContainer.CopyDir(containerActionDirCopy, actionDir+"/", rc.Config.UseGitIgnore)(ctx)
		}

		switch action.Runs.Using {
		case model.ActionRunsUsingNode12:
			if err := maybeCopyToActionDir(); err != nil {
				return err
			}
			containerArgs := []string{"node", path.Join(containerActionDir, action.Runs.Main)}
			log.Debugf("executing remote job container: %s", containerArgs)
			return rc.execJobContainer(containerArgs, sc.Env, "", "")(ctx)
		case model.ActionRunsUsingDocker:
			return sc.execAsDocker(ctx, action, actionName, containerActionDir, actionLocation, rc, step, localAction)
		case model.ActionRunsUsingComposite:
			return sc.execAsComposite(ctx, step, actionDir, rc, containerActionDir, actionName, actionPath, action, maybeCopyToActionDir)
		default:
			return fmt.Errorf(fmt.Sprintf("The runs.using key must be one of: %v, got %s", []string{
				model.ActionRunsUsingDocker,
				model.ActionRunsUsingNode12,
				model.ActionRunsUsingComposite,
			}, action.Runs.Using))
		}
	}
}

func (sc *StepContext) evalDockerArgs(action *model.Action, cmd *[]string) {
	rc := sc.RunContext
	step := sc.Step
	oldInputs := rc.Inputs
	defer func() {
		rc.Inputs = oldInputs
	}()
	inputs := make(map[string]interface{})
	eval := sc.RunContext.NewExpressionEvaluator()
	// Set Defaults
	for k, input := range action.Inputs {
		inputs[k] = eval.Interpolate(input.Default)
	}
	if step.With != nil {
		for k, v := range step.With {
			inputs[k] = eval.Interpolate(v)
		}
	}
	rc.Inputs = inputs
	stepEE := sc.NewExpressionEvaluator()
	for i, v := range *cmd {
		(*cmd)[i] = stepEE.Interpolate(v)
	}
	sc.Env = mergeMaps(sc.Env, action.Runs.Env)

	ee := sc.NewExpressionEvaluator()
	for k, v := range sc.Env {
		sc.Env[k] = ee.Interpolate(v)
	}
}

// TODO: break out parts of function to reduce complexicity
// nolint:gocyclo
func (sc *StepContext) execAsDocker(ctx context.Context, action *model.Action, actionName string, containerLocation string, actionLocation string, rc *RunContext, step *model.Step, localAction bool) error {
	var prepImage common.Executor
	var image string
	if strings.HasPrefix(action.Runs.Image, "docker://") {
		image = strings.TrimPrefix(action.Runs.Image, "docker://")
	} else {
		// "-dockeraction" enshures that "./", "./test " won't get converted to "act-:latest", "act-test-:latest" which are invalid docker image names
		image = fmt.Sprintf("%s-dockeraction:%s", regexp.MustCompile("[^a-zA-Z0-9]").ReplaceAllString(actionName, "-"), "latest")
		image = fmt.Sprintf("act-%s", strings.TrimLeft(image, "-"))
		image = strings.ToLower(image)
		basedir := actionLocation
		if localAction {
			basedir = containerLocation
		}
		contextDir := filepath.Join(basedir, action.Runs.Main)

		anyArchExists, err := container.ImageExistsLocally(ctx, image, "any")
		if err != nil {
			return err
		}

		correctArchExists, err := container.ImageExistsLocally(ctx, image, rc.Config.ContainerArchitecture)
		if err != nil {
			return err
		}

		if anyArchExists && !correctArchExists {
			wasRemoved, err := container.RemoveImage(ctx, image, true, true)
			if err != nil {
				return err
			}
			if !wasRemoved {
				return fmt.Errorf("failed to remove image '%s'", image)
			}
		}

		if !correctArchExists || rc.Config.ForceRebuild {
			log.Debugf("image '%s' for architecture '%s' will be built from context '%s", image, rc.Config.ContainerArchitecture, contextDir)
			var actionContainer container.Container
			if localAction {
				actionContainer = sc.RunContext.JobContainer
			}
			prepImage = container.NewDockerBuildExecutor(container.NewDockerBuildExecutorInput{
				ContextDir: contextDir,
				ImageTag:   image,
				Container:  actionContainer,
				Platform:   rc.Config.ContainerArchitecture,
			})
		} else {
			log.Debugf("image '%s' for architecture '%s' already exists", image, rc.Config.ContainerArchitecture)
		}
	}
	eval := sc.NewExpressionEvaluator()
	cmd, err := shellquote.Split(eval.Interpolate(step.With["args"]))
	if err != nil {
		return err
	}
	if len(cmd) == 0 {
		cmd = action.Runs.Args
		sc.evalDockerArgs(action, &cmd)
	}
	entrypoint := strings.Fields(eval.Interpolate(step.With["entrypoint"]))
	if len(entrypoint) == 0 {
		if action.Runs.Entrypoint != "" {
			entrypoint, err = shellquote.Split(action.Runs.Entrypoint)
			if err != nil {
				return err
			}
		} else {
			entrypoint = nil
		}
	}
	stepContainer := sc.newStepContainer(ctx, image, cmd, entrypoint)
	return common.NewPipelineExecutor(
		prepImage,
		stepContainer.Pull(rc.Config.ForcePull),
		stepContainer.Remove().IfBool(!rc.Config.ReuseContainers),
		stepContainer.Create(rc.Config.ContainerCapAdd, rc.Config.ContainerCapDrop),
		stepContainer.Start(true),
	).Finally(
		stepContainer.Remove().IfBool(!rc.Config.ReuseContainers),
	).Finally(stepContainer.Close())(ctx)
}

func (sc *StepContext) execAsComposite(ctx context.Context, step *model.Step, _ string, rc *RunContext, containerActionDir string, actionName string, _ string, action *model.Action, maybeCopyToActionDir func() error) error {
	err := maybeCopyToActionDir()

	if err != nil {
		return err
	}
	// Disable some features of composite actions, only for feature parity with github
	for _, compositeStep := range action.Runs.Steps {
		if err := compositeStep.Validate(rc.Config.CompositeRestrictions); err != nil {
			return err
		}
	}
	inputs := make(map[string]interface{})
	eval := sc.RunContext.NewExpressionEvaluator()
	// Set Defaults
	for k, input := range action.Inputs {
		inputs[k] = eval.Interpolate(input.Default)
	}
	if step.With != nil {
		for k, v := range step.With {
			inputs[k] = eval.Interpolate(v)
		}
	}
	// Doesn't work with the command processor has a pointer to the original rc
	// compositerc := rc.Clone()
	// Workaround start
	backup := *rc
	defer func() { *rc = backup }()
	*rc = *rc.Clone()
	scriptName := backup.CurrentStep
	for rcs := &backup; rcs.Parent != nil; rcs = rcs.Parent {
		scriptName = fmt.Sprintf("%s-composite-%s", rcs.Parent.CurrentStep, scriptName)
	}
	compositerc := rc
	compositerc.Parent = &RunContext{
		CurrentStep: scriptName,
	}
	// Workaround end
	compositerc.Composite = action
	envToEvaluate := mergeMaps(compositerc.Env, step.Environment())
	compositerc.Env = make(map[string]string)
	// origEnvMap: is used to pass env changes back to parent runcontext
	origEnvMap := make(map[string]string)
	for k, v := range envToEvaluate {
		ev := eval.Interpolate(v)
		origEnvMap[k] = ev
		compositerc.Env[k] = ev
	}
	compositerc.Inputs = inputs
	compositerc.ExprEval = compositerc.NewExpressionEvaluator()
	err = compositerc.CompositeExecutor()(ctx)
	if err != nil {
		return err
	}

	// Map outputs to parent rc
	eval = (&StepContext{
		Env:        compositerc.Env,
		RunContext: compositerc,
	}).NewExpressionEvaluator()
	for outputName, output := range action.Outputs {
		backup.setOutput(ctx, map[string]string{
			"name": outputName,
		}, eval.Interpolate(output.Value))
	}
	// Test if evaluated parent env was altered by this composite step
	// Known Issues:
	// - you try to set an env variable to the same value as a scoped step env, will be discared
	for k, v := range compositerc.Env {
		if ov, ok := origEnvMap[k]; !ok || ov != v {
			backup.Env[k] = v
		}
<<<<<<< HEAD
=======
		rcClone.Config.Env["GITHUB_ACTION_PATH"] = sc.Env["GITHUB_ACTION_PATH"]
		ev := stepContext.NewExpressionEvaluator()
		// Required to interpolate inputs and github.action_path into the env map
		stepContext.interpolateEnv(ev)
		// Required to interpolate inputs, env and github.action_path into run steps
		ev = stepContext.NewExpressionEvaluator()
		stepClone.Run = ev.Interpolate(stepClone.Run)
		stepClone.Shell = ev.Interpolate(stepClone.Shell)
		stepClone.WorkingDirectory = ev.Interpolate(stepClone.WorkingDirectory)

		stepContext.Step = &stepClone

		executors = append(executors, stepContext.Executor(ctx))
>>>>>>> 9be6a58c
	}
	return nil
}

func (sc *StepContext) populateEnvsFromInput(action *model.Action, rc *RunContext) {
	for inputID, input := range action.Inputs {
		envKey := regexp.MustCompile("[^A-Z0-9-]").ReplaceAllString(strings.ToUpper(inputID), "_")
		envKey = fmt.Sprintf("INPUT_%s", envKey)
		if _, ok := sc.Env[envKey]; !ok {
			sc.Env[envKey] = rc.ExprEval.Interpolate(input.Default)
		}
	}
}

type remoteAction struct {
	URL  string
	Org  string
	Repo string
	Path string
	Ref  string
}

func (ra *remoteAction) CloneURL() string {
	return fmt.Sprintf("https://%s/%s/%s", ra.URL, ra.Org, ra.Repo)
}

func (ra *remoteAction) IsCheckout() bool {
	if ra.Org == "actions" && ra.Repo == "checkout" {
		return true
	}
	return false
}

func newRemoteAction(action string) *remoteAction {
	// GitHub's document[^] describes:
	// > We strongly recommend that you include the version of
	// > the action you are using by specifying a Git ref, SHA, or Docker tag number.
	// Actually, the workflow stops if there is the uses directive that hasn't @ref.
	// [^]: https://docs.github.com/en/actions/reference/workflow-syntax-for-github-actions
	r := regexp.MustCompile(`^([^/@]+)/([^/@]+)(/([^@]*))?(@(.*))?$`)
	matches := r.FindStringSubmatch(action)
	if len(matches) < 7 || matches[6] == "" {
		return nil
	}
	return &remoteAction{
		Org:  matches[1],
		Repo: matches[2],
		Path: matches[4],
		Ref:  matches[6],
		URL:  "github.com",
	}
}

// https://github.com/nektos/act/issues/228#issuecomment-629709055
// files in .gitignore are not copied in a Docker container
// this causes issues with actions that ignore other important resources
// such as `node_modules` for example
func removeGitIgnore(directory string) error {
	gitIgnorePath := path.Join(directory, ".gitignore")
	if _, err := os.Stat(gitIgnorePath); err == nil {
		// .gitignore exists
		log.Debugf("Removing %s before docker cp", gitIgnorePath)
		err := os.Remove(gitIgnorePath)
		if err != nil {
			return err
		}
	}
	return nil
}<|MERGE_RESOLUTION|>--- conflicted
+++ resolved
@@ -484,12 +484,7 @@
 	return actionName, containerActionDir
 }
 
-<<<<<<< HEAD
-// nolint: gocyclo
 func (sc *StepContext) runAction(actionDir string, actionPath string, actionRepository string, actionRef string, localAction bool) common.Executor {
-=======
-func (sc *StepContext) runAction(actionDir string, actionPath string, localAction bool) common.Executor {
->>>>>>> 9be6a58c
 	rc := sc.RunContext
 	step := sc.Step
 	return func(ctx context.Context) error {
@@ -747,22 +742,6 @@
 		if ov, ok := origEnvMap[k]; !ok || ov != v {
 			backup.Env[k] = v
 		}
-<<<<<<< HEAD
-=======
-		rcClone.Config.Env["GITHUB_ACTION_PATH"] = sc.Env["GITHUB_ACTION_PATH"]
-		ev := stepContext.NewExpressionEvaluator()
-		// Required to interpolate inputs and github.action_path into the env map
-		stepContext.interpolateEnv(ev)
-		// Required to interpolate inputs, env and github.action_path into run steps
-		ev = stepContext.NewExpressionEvaluator()
-		stepClone.Run = ev.Interpolate(stepClone.Run)
-		stepClone.Shell = ev.Interpolate(stepClone.Shell)
-		stepClone.WorkingDirectory = ev.Interpolate(stepClone.WorkingDirectory)
-
-		stepContext.Step = &stepClone
-
-		executors = append(executors, stepContext.Executor(ctx))
->>>>>>> 9be6a58c
 	}
 	return nil
 }
