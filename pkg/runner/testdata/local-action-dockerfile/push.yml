name: local-action-dockerfile
on: push

jobs:
  test:
    runs-on: ubuntu-latest
    steps:
    - uses: actions/checkout@v2
    - run: chmod +x ./actions/docker-local/entrypoint.sh
    - uses: ./actions/docker-local
      with:
        who-to-greet: 'Mona the Octocat'
<<<<<<< HEAD
=======
    - run: '[[ "${{ env.SOMEVAR }}" == "Mona the Octocat" ]]'
    - run: '[ "${SOMEVAR}" = "Not Mona" ] || exit 1'
      env:
        SOMEVAR: 'Not Mona'
    # Test if overriding args doesn't leak inputs
    - uses: ./actions/docker-local
      with:
        args: ${{format('"{0}"', 'Mona is not the Octocat') }}
        who-to-greet: 'Mona the Octocat'
    - run: '[[ "${{ env.SOMEVAR }}" == "Mona is not the Octocat" ]]'
>>>>>>> 63535466
    - uses: ./localdockerimagetest_<|MERGE_RESOLUTION|>--- conflicted
+++ resolved
@@ -10,8 +10,6 @@
     - uses: ./actions/docker-local
       with:
         who-to-greet: 'Mona the Octocat'
-<<<<<<< HEAD
-=======
     - run: '[[ "${{ env.SOMEVAR }}" == "Mona the Octocat" ]]'
     - run: '[ "${SOMEVAR}" = "Not Mona" ] || exit 1'
       env:
@@ -22,5 +20,4 @@
         args: ${{format('"{0}"', 'Mona is not the Octocat') }}
         who-to-greet: 'Mona the Octocat'
     - run: '[[ "${{ env.SOMEVAR }}" == "Mona is not the Octocat" ]]'
->>>>>>> 63535466
     - uses: ./localdockerimagetest_