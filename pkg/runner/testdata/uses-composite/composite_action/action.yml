--- conflicted
+++ resolved
@@ -22,22 +22,15 @@
     description: "Required with default, due to an old bug of github actions this is allowed"
     required: true
     default: "test_input_optional_value"
-<<<<<<< HEAD
-
-=======
   secret_input:
     description: test pass a secret as input
->>>>>>> 63535466
 outputs:
   test_output:
     description: "Output value to pass up"
     value: ${{ steps.output.outputs.test_output }}
-<<<<<<< HEAD
-=======
   secret_output:
     description: test pass a secret as output
     value: ${{ format('{0}/{1}', inputs.secret_input, env.secret_input) }}
->>>>>>> 63535466
 
 runs:
   using: "composite"
@@ -97,9 +90,6 @@
     # Let's send up an output to test
     - run: echo "::set-output name=test_output::test_output_value"
       id: output
-<<<<<<< HEAD
-=======
       shell: bash
     - run: echo "COMPOSITE_ACTION_ENV_OUTPUT=my test value" >> $GITHUB_ENV
->>>>>>> 63535466
       shell: bash
