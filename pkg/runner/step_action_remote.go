--- conflicted
+++ resolved
@@ -62,17 +62,12 @@
 			}
 		}
 
-<<<<<<< HEAD
-		actionDir := fmt.Sprintf("%s/%s", sar.RunContext.ActionCacheDir(), strings.ReplaceAll(sar.Step.Uses, "/", "-"))
+		actionDir := fmt.Sprintf("%s/%s", sar.RunContext.ActionCacheDir(), safeFilename(sar.Step.Uses))
 		cloneExecutor := stepActionRemoteNewCloneExecutor
 		if sar.RunContext.Config.DownloadAction != nil {
 			cloneExecutor = sar.RunContext.Config.DownloadAction
 		}
 		gitClone := cloneExecutor(git.NewGitCloneExecutorInput{
-=======
-		actionDir := fmt.Sprintf("%s/%s", sar.RunContext.ActionCacheDir(), safeFilename(sar.Step.Uses))
-		gitClone := stepActionRemoteNewCloneExecutor(git.NewGitCloneExecutorInput{
->>>>>>> d77991c9
 			URL:   sar.remoteAction.CloneURL(),
 			Ref:   sar.remoteAction.Ref,
 			Dir:   actionDir,
