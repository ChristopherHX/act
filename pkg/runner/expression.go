--- conflicted
+++ resolved
@@ -10,18 +10,10 @@
 	log "github.com/sirupsen/logrus"
 )
 
-<<<<<<< HEAD
-var expressionPattern, operatorPattern *regexp.Regexp
-
-func init() {
-	expressionPattern = regexp.MustCompile(`\$\{\{(([^\}'\n]+|'([^']|\n)*'|\n)*)\}\}`)
-	operatorPattern = regexp.MustCompile("^[!=><|&]+$")
-=======
 // ExpressionEvaluator is the interface for evaluating expressions
 type ExpressionEvaluator interface {
 	evaluate(string, bool) (interface{}, error)
 	Interpolate(string) string
->>>>>>> 64cd2d2e
 }
 
 // NewExpressionEvaluator creates a new evaluator
@@ -34,20 +26,8 @@
 		strategy["max-parallel"] = job.Strategy.MaxParallel
 	}
 
-<<<<<<< HEAD
-// NewExpressionEvaluator creates a new evaluator
-func (sc *StepContext) NewExpressionEvaluator() ExpressionEvaluator {
-	vm := sc.RunContext.newVM()
-	configers := []func(*otto.Otto){
-		sc.vmEnv(),
-	}
-	for _, configer := range configers {
-		configer(vm)
-	}
-=======
 	jobs := rc.Run.Workflow.Jobs
 	jobNeeds := rc.Run.Job().Needs()
->>>>>>> 64cd2d2e
 
 	using := make(map[string]map[string]map[string]string)
 	for _, needs := range jobNeeds {
@@ -56,27 +36,9 @@
 		}
 	}
 
-<<<<<<< HEAD
-func (ee *expressionEvaluator) Evaluate(in string) (string, bool, error) {
-	expr := regexp.MustCompile(`'[^']*'`)
-	in = expr.ReplaceAllStringFunc(in, func(s string) string {
-		s = strings.ReplaceAll(s, "\\", "\\\\")
-		s = strings.ReplaceAll(s, "\r", "\\r")
-		s = strings.ReplaceAll(s, "\n", "\\n")
-		return s
-	})
-	secretexpr := regexp.MustCompile(`((([^']*'[^']*(''[^']*)*)')*)[^']*secrets.([A-Za-z_-]+)`)
-	for _, match := range secretexpr.FindAllStringSubmatchIndex(in, -1) {
-		in = in[0:match[10]] + strings.ToUpper(in[match[10]:match[11]]) + in[match[11]:]
-	}
-	re := ee.Rewrite(in)
-	if re != in {
-		log.Debugf("Evaluating '%s' instead of '%s'", re, in)
-=======
 	secrets := rc.Config.Secrets
 	if rc.Composite != nil {
 		secrets = nil
->>>>>>> 64cd2d2e
 	}
 
 	ee := &exprparser.EvaluationEnvironment{
@@ -97,52 +59,12 @@
 		Needs:    using,
 		Inputs:   rc.Inputs,
 	}
-<<<<<<< HEAD
-
-	return valAsString, val.IsString(), err
-}
-
-func (ee *expressionEvaluator) Interpolate(in string) string {
-	interpolated, _ := ee.InterpolateWithStringCheck(in)
-	return interpolated
-}
-
-func (ee *expressionEvaluator) InterpolateWithStringCheck(in string) (string, bool) {
-	errList := make([]error, 0)
-
-	out := in
-	isString := false
-
-	for {
-		out = expressionPattern.ReplaceAllStringFunc(in, func(match string) string {
-			// Extract and trim the actual expression inside ${{...}} delimiters
-			expression := expressionPattern.ReplaceAllString(match, "$1")
-
-			// Evaluate the expression and retrieve errors if any
-			evaluated, evaluatedIsString, err := ee.Evaluate(expression)
-			if err != nil {
-				errList = append(errList, err)
-			}
-			isString = evaluatedIsString
-			return evaluated
-		})
-		if len(errList) > 0 {
-			log.Errorf("Unable to interpolate string '%s' - %v", in, errList)
-			break
-		}
-		if out == in {
-			// No replacement occurred, we're done!
-			break
-		}
-		in = out
-=======
 	return expressionEvaluator{
 		interpreter: exprparser.NewInterpeter(ee, exprparser.Config{
 			Run:        rc.Run,
 			WorkingDir: rc.Config.Workdir,
 			Context:    "job",
 		}),
->>>>>>> 64cd2d2e
 	}
 }
 
@@ -172,34 +94,6 @@
 		secrets = nil
 	}
 
-<<<<<<< HEAD
-func (rc *RunContext) newVM() *otto.Otto {
-	configers := []func(*otto.Otto){
-		vmContains,
-		vmStartsWith,
-		vmEndsWith,
-		vmFormat,
-		vmJoin,
-		vmToJSON,
-		vmFromJSON,
-		vmAlways,
-		rc.vmCancelled(),
-		rc.vmSuccess(),
-		rc.vmFailure(),
-		rc.vmHashFiles(),
-
-		rc.vmGithub(),
-		rc.vmJob(),
-		rc.vmSteps(),
-		rc.vmRunner(),
-
-		rc.vmSecrets(),
-		rc.vmStrategy(),
-		rc.vmMatrix(),
-		rc.vmEnv(),
-		rc.vmNeeds(),
-		rc.vmInputs(),
-=======
 	ee := &exprparser.EvaluationEnvironment{
 		Github: rc.getGithubContext(),
 		Env:    rc.GetEnv(),
@@ -217,7 +111,6 @@
 		// todo: should be unavailable
 		// but required to interpolate/evaluate the inputs in actions/composite
 		Inputs: rc.Inputs,
->>>>>>> 64cd2d2e
 	}
 	return expressionEvaluator{
 		interpreter: exprparser.NewInterpeter(ee, exprparser.Config{
@@ -242,21 +135,9 @@
 		return in
 	}
 
-<<<<<<< HEAD
-func vmFromJSON(vm *otto.Otto) {
-	fromJSON := func(str string) interface{} {
-		var dat interface{}
-		err := json.Unmarshal([]byte(str), &dat)
-		if err != nil {
-			log.Errorf("Unable to unmarshal: %v", err)
-			return dat
-		}
-		return dat
-=======
 	expr, _ := rewriteSubExpression(in, true)
 	if in != expr {
 		log.Debugf("expression '%s' rewritten to '%s'", in, expr)
->>>>>>> 64cd2d2e
 	}
 
 	evaluated, err := ee.evaluate(expr, false)
@@ -282,12 +163,6 @@
 		log.Debugf("expression '%s' rewritten to '%s'", expr, nextExpr)
 	}
 
-<<<<<<< HEAD
-func (rc *RunContext) vmInputs() func(*otto.Otto) {
-	return func(vm *otto.Otto) {
-		_ = vm.Set("inputs", rc.Inputs)
-	}
-=======
 	evaluated, err := evaluator.evaluate(nextExpr, true)
 	if err != nil {
 		return false, err
@@ -315,43 +190,16 @@
 	log.Debugf("expression '%s' evaluated to '%t'", nextExpr, result)
 
 	return result, nil
->>>>>>> 64cd2d2e
 }
 
 func escapeFormatString(in string) string {
 	return strings.ReplaceAll(strings.ReplaceAll(in, "{", "{{"), "}", "}}")
 }
 
-<<<<<<< HEAD
-func (rc *RunContext) vmJob() func(*otto.Otto) {
-	job := rc.getJobContext()
-
-	return func(vm *otto.Otto) {
-		_ = vm.Set("job", job)
-	}
-}
-
-func (rc *RunContext) vmSteps() func(*otto.Otto) {
-	ctxSteps := *rc.getStepsContext()
-
-	steps := make(map[string]interface{})
-	for id, ctxStep := range ctxSteps {
-		steps[id] = map[string]interface{}{
-			"conclusion": ctxStep.Conclusion.String(),
-			"outcome":    ctxStep.Outcome.String(),
-			"outputs":    ctxStep.Outputs,
-		}
-	}
-
-	return func(vm *otto.Otto) {
-		log.Debugf("context steps => %v", steps)
-		_ = vm.Set("steps", steps)
-=======
 //nolint:gocyclo
 func rewriteSubExpression(in string, forceFormat bool) (string, error) {
 	if !strings.Contains(in, "${{") || !strings.Contains(in, "}}") {
 		return in, nil
->>>>>>> 64cd2d2e
 	}
 
 	strPattern := regexp.MustCompile("(?:''|[^'])*'")
@@ -381,13 +229,6 @@
 				}
 			}
 
-<<<<<<< HEAD
-func (rc *RunContext) vmSecrets() func(*otto.Otto) {
-	return func(vm *otto.Otto) {
-		// Hide secrets from composite actions
-		if rc.Composite == nil {
-			_ = vm.Set("secrets", rc.Config.Secrets)
-=======
 			if exprEnd > -1 {
 				formatOut += fmt.Sprintf("{%d}", len(results))
 				results = append(results, strings.TrimSpace(in[exprStart:pos+exprEnd]))
@@ -408,7 +249,6 @@
 				formatOut += escapeFormatString(in[pos:])
 				pos = len(in)
 			}
->>>>>>> 64cd2d2e
 		}
 	}
 
