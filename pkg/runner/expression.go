package runner

import (
	"context"
	"fmt"
	"regexp"
	"strings"

	"github.com/nektos/act/pkg/common"
	"github.com/nektos/act/pkg/exprparser"
	"github.com/nektos/act/pkg/model"
	"gopkg.in/yaml.v3"
)

// ExpressionEvaluator is the interface for evaluating expressions
type ExpressionEvaluator interface {
	evaluate(context.Context, string, exprparser.DefaultStatusCheck) (interface{}, error)
	EvaluateYamlNode(context.Context, *yaml.Node) error
	Interpolate(context.Context, string) string
}

// NewExpressionEvaluator creates a new evaluator
func (rc *RunContext) NewExpressionEvaluator(ctx context.Context) ExpressionEvaluator {
	return rc.NewExpressionEvaluatorWithEnv(ctx, rc.GetEnv())
}

func (rc *RunContext) NewExpressionEvaluatorWithEnv(ctx context.Context, env map[string]string) ExpressionEvaluator {
	// todo: cleanup EvaluationEnvironment creation
	using := make(map[string]exprparser.Needs)
	strategy := make(map[string]interface{})
	if rc.Run != nil {
		job := rc.Run.Job()
		if job != nil && job.Strategy != nil {
			strategy["fail-fast"] = job.Strategy.FailFast
			strategy["max-parallel"] = job.Strategy.MaxParallel
		}

		jobs := rc.Run.Workflow.Jobs
		jobNeeds := rc.Run.Job().Needs()

		for _, needs := range jobNeeds {
			using[needs] = exprparser.Needs{
				Outputs: jobs[needs].Outputs,
				Result:  jobs[needs].Result,
			}
		}
	}

	ghc := rc.getGithubContext(ctx)
	inputs := getEvaluatorInputs(ctx, rc, nil, ghc)

	ee := &exprparser.EvaluationEnvironment{
		Github: ghc,
		Env:    env,
		Job:    rc.getJobContext(),
		// todo: should be unavailable
		// but required to interpolate/evaluate the step outputs on the job
<<<<<<< HEAD
		Steps:       rc.getStepsContext(),
		Secrets:     rc.Config.Secrets,
		Strategy:    strategy,
		Matrix:      rc.Matrix,
		Needs:       using,
		Inputs:      inputs,
		ContextData: rc.ContextData,
=======
		Steps:    rc.getStepsContext(),
		Secrets:  getWorkflowSecrets(ctx, rc),
		Strategy: strategy,
		Matrix:   rc.Matrix,
		Needs:    using,
		Inputs:   inputs,
>>>>>>> 44333c75
	}
	if rc.JobContainer != nil {
		ee.Runner = rc.JobContainer.GetRunnerContext(ctx)
	}
	return expressionEvaluator{
		interpreter: exprparser.NewInterpeter(ee, exprparser.Config{
			Run:        rc.Run,
			WorkingDir: rc.Config.Workdir,
			Context:    "job",
		}),
	}
}

// NewExpressionEvaluator creates a new evaluator
func (rc *RunContext) NewStepExpressionEvaluator(ctx context.Context, step step) ExpressionEvaluator {
	// todo: cleanup EvaluationEnvironment creation
	job := rc.Run.Job()
	strategy := make(map[string]interface{})
	if job.Strategy != nil {
		strategy["fail-fast"] = job.Strategy.FailFast
		strategy["max-parallel"] = job.Strategy.MaxParallel
	}

	jobs := rc.Run.Workflow.Jobs
	jobNeeds := rc.Run.Job().Needs()

	using := make(map[string]exprparser.Needs)
	for _, needs := range jobNeeds {
		using[needs] = exprparser.Needs{
			Outputs: jobs[needs].Outputs,
			Result:  jobs[needs].Result,
		}
	}

	ghc := rc.getGithubContext(ctx)
	inputs := getEvaluatorInputs(ctx, rc, step, ghc)

	ee := &exprparser.EvaluationEnvironment{
		Github:   step.getGithubContext(ctx),
		Env:      *step.getEnv(),
		Job:      rc.getJobContext(),
		Steps:    rc.getStepsContext(),
		Secrets:  getWorkflowSecrets(ctx, rc),
		Strategy: strategy,
		Matrix:   rc.Matrix,
		Needs:    using,
		// todo: should be unavailable
		// but required to interpolate/evaluate the inputs in actions/composite
		Inputs:      inputs,
		ContextData: rc.ContextData,
	}
	if rc.JobContainer != nil {
		ee.Runner = rc.JobContainer.GetRunnerContext(ctx)
	}
	return expressionEvaluator{
		interpreter: exprparser.NewInterpeter(ee, exprparser.Config{
			Run:        rc.Run,
			WorkingDir: rc.Config.Workdir,
			Context:    "step",
		}),
	}
}

type expressionEvaluator struct {
	interpreter exprparser.Interpreter
}

func (ee expressionEvaluator) evaluate(ctx context.Context, in string, defaultStatusCheck exprparser.DefaultStatusCheck) (interface{}, error) {
	logger := common.Logger(ctx)
	logger.Debugf("evaluating expression '%s'", in)
	evaluated, err := ee.interpreter.Evaluate(in, defaultStatusCheck)

	printable := regexp.MustCompile(`::add-mask::.*`).ReplaceAllString(fmt.Sprintf("%t", evaluated), "::add-mask::***)")
	logger.Debugf("expression '%s' evaluated to '%s'", in, printable)

	return evaluated, err
}

func (ee expressionEvaluator) evaluateScalarYamlNode(ctx context.Context, node *yaml.Node) error {
	var in string
	if err := node.Decode(&in); err != nil {
		return err
	}
	if !strings.Contains(in, "${{") || !strings.Contains(in, "}}") {
		return nil
	}
	expr, _ := rewriteSubExpression(ctx, in, false)
	res, err := ee.evaluate(ctx, expr, exprparser.DefaultStatusCheckNone)
	if err != nil {
		return err
	}
	return node.Encode(res)
}

func (ee expressionEvaluator) evaluateMappingYamlNode(ctx context.Context, node *yaml.Node) error {
	// GitHub has this undocumented feature to merge maps, called insert directive
	insertDirective := regexp.MustCompile(`\${{\s*insert\s*}}`)
	for i := 0; i < len(node.Content)/2; {
		k := node.Content[i*2]
		v := node.Content[i*2+1]
		if err := ee.EvaluateYamlNode(ctx, v); err != nil {
			return err
		}
		var sk string
		// Merge the nested map of the insert directive
		if k.Decode(&sk) == nil && insertDirective.MatchString(sk) {
			node.Content = append(append(node.Content[:i*2], v.Content...), node.Content[(i+1)*2:]...)
			i += len(v.Content) / 2
		} else {
			if err := ee.EvaluateYamlNode(ctx, k); err != nil {
				return err
			}
			i++
		}
	}
	return nil
}

func (ee expressionEvaluator) evaluateSequenceYamlNode(ctx context.Context, node *yaml.Node) error {
	for i := 0; i < len(node.Content); {
		v := node.Content[i]
		// Preserve nested sequences
		wasseq := v.Kind == yaml.SequenceNode
		if err := ee.EvaluateYamlNode(ctx, v); err != nil {
			return err
		}
		// GitHub has this undocumented feature to merge sequences / arrays
		// We have a nested sequence via evaluation, merge the arrays
		if v.Kind == yaml.SequenceNode && !wasseq {
			node.Content = append(append(node.Content[:i], v.Content...), node.Content[i+1:]...)
			i += len(v.Content)
		} else {
			i++
		}
	}
	return nil
}

func (ee expressionEvaluator) EvaluateYamlNode(ctx context.Context, node *yaml.Node) error {
	switch node.Kind {
	case yaml.ScalarNode:
		return ee.evaluateScalarYamlNode(ctx, node)
	case yaml.MappingNode:
		return ee.evaluateMappingYamlNode(ctx, node)
	case yaml.SequenceNode:
		return ee.evaluateSequenceYamlNode(ctx, node)
	default:
		return nil
	}
}

func (ee expressionEvaluator) Interpolate(ctx context.Context, in string) string {
	if !strings.Contains(in, "${{") || !strings.Contains(in, "}}") {
		return in
	}

	expr, _ := rewriteSubExpression(ctx, in, true)
	evaluated, err := ee.evaluate(ctx, expr, exprparser.DefaultStatusCheckNone)
	if err != nil {
		common.Logger(ctx).Errorf("Unable to interpolate expression '%s': %s", expr, err)
		return ""
	}

	value, ok := evaluated.(string)
	if !ok {
		panic(fmt.Sprintf("Expression %s did not evaluate to a string", expr))
	}

	return value
}

// EvalBool evaluates an expression against given evaluator
func EvalBool(ctx context.Context, evaluator ExpressionEvaluator, expr string, defaultStatusCheck exprparser.DefaultStatusCheck) (bool, error) {
	nextExpr, _ := rewriteSubExpression(ctx, expr, false)

	evaluated, err := evaluator.evaluate(ctx, nextExpr, defaultStatusCheck)
	if err != nil {
		return false, err
	}

	return exprparser.IsTruthy(evaluated), nil
}

func escapeFormatString(in string) string {
	return strings.ReplaceAll(strings.ReplaceAll(in, "{", "{{"), "}", "}}")
}

//nolint:gocyclo
func rewriteSubExpression(ctx context.Context, in string, forceFormat bool) (string, error) {
	if !strings.Contains(in, "${{") || !strings.Contains(in, "}}") {
		return in, nil
	}

	strPattern := regexp.MustCompile("(?:''|[^'])*'")
	pos := 0
	exprStart := -1
	strStart := -1
	var results []string
	formatOut := ""
	for pos < len(in) {
		if strStart > -1 {
			matches := strPattern.FindStringIndex(in[pos:])
			if matches == nil {
				panic("unclosed string.")
			}

			strStart = -1
			pos += matches[1]
		} else if exprStart > -1 {
			exprEnd := strings.Index(in[pos:], "}}")
			strStart = strings.Index(in[pos:], "'")

			if exprEnd > -1 && strStart > -1 {
				if exprEnd < strStart {
					strStart = -1
				} else {
					exprEnd = -1
				}
			}

			if exprEnd > -1 {
				formatOut += fmt.Sprintf("{%d}", len(results))
				results = append(results, strings.TrimSpace(in[exprStart:pos+exprEnd]))
				pos += exprEnd + 2
				exprStart = -1
			} else if strStart > -1 {
				pos += strStart + 1
			} else {
				panic("unclosed expression.")
			}
		} else {
			exprStart = strings.Index(in[pos:], "${{")
			if exprStart != -1 {
				formatOut += escapeFormatString(in[pos : pos+exprStart])
				exprStart = pos + exprStart + 3
				pos = exprStart
			} else {
				formatOut += escapeFormatString(in[pos:])
				pos = len(in)
			}
		}
	}

	if len(results) == 1 && formatOut == "{0}" && !forceFormat {
		return in, nil
	}

	out := fmt.Sprintf("format('%s', %s)", strings.ReplaceAll(formatOut, "'", "''"), strings.Join(results, ", "))
	if in != out {
		common.Logger(ctx).Debugf("expression '%s' rewritten to '%s'", in, out)
	}
	return out, nil
}

func getEvaluatorInputs(ctx context.Context, rc *RunContext, step step, ghc *model.GithubContext) map[string]interface{} {
	inputs := map[string]interface{}{}

	setupWorkflowInputs(ctx, &inputs, rc)

	var env map[string]string
	if step != nil {
		env = *step.getEnv()
	} else {
		env = rc.GetEnv()
	}

	for k, v := range env {
		if strings.HasPrefix(k, "INPUT_") {
			inputs[strings.ToLower(strings.TrimPrefix(k, "INPUT_"))] = v
		}
	}

	if ghc.EventName == "workflow_dispatch" {
		config := rc.Run.Workflow.WorkflowDispatchConfig()
		if config != nil && config.Inputs != nil {
			for k, v := range config.Inputs {
				value := nestedMapLookup(ghc.Event, "inputs", k)
				if value == nil {
					value = v.Default
				}
				if v.Type == "boolean" {
					inputs[k] = value == "true"
				} else {
					inputs[k] = value
				}
			}
		}
	}

	return inputs
}

func setupWorkflowInputs(ctx context.Context, inputs *map[string]interface{}, rc *RunContext) {
	if rc.caller != nil {
		config := rc.Run.Workflow.WorkflowCallConfig()

		for name, input := range config.Inputs {
			value := rc.caller.runContext.Run.Job().With[name]
			if value != nil {
				if str, ok := value.(string); ok {
					// evaluate using the calling RunContext (outside)
					value = rc.caller.runContext.ExprEval.Interpolate(ctx, str)
				}
			}

			if value == nil && config != nil && config.Inputs != nil {
				value = input.Default
				if rc.ExprEval != nil {
					if str, ok := value.(string); ok {
						// evaluate using the called RunContext (inside)
						value = rc.ExprEval.Interpolate(ctx, str)
					}
				}
			}

			(*inputs)[name] = value
		}
	}
}

func getWorkflowSecrets(ctx context.Context, rc *RunContext) map[string]string {
	if rc.caller != nil {
		job := rc.caller.runContext.Run.Job()
		secrets := job.Secrets()

		if secrets == nil && job.InheritSecrets() {
			secrets = rc.caller.runContext.Config.Secrets
		}

		if secrets == nil {
			secrets = map[string]string{}
		}

		for k, v := range secrets {
			secrets[k] = rc.caller.runContext.ExprEval.Interpolate(ctx, v)
		}

		return secrets
	}

	return rc.Config.Secrets
}<|MERGE_RESOLUTION|>--- conflicted
+++ resolved
@@ -55,22 +55,13 @@
 		Job:    rc.getJobContext(),
 		// todo: should be unavailable
 		// but required to interpolate/evaluate the step outputs on the job
-<<<<<<< HEAD
-		Steps:       rc.getStepsContext(),
-		Secrets:     rc.Config.Secrets,
-		Strategy:    strategy,
-		Matrix:      rc.Matrix,
-		Needs:       using,
-		Inputs:      inputs,
-		ContextData: rc.ContextData,
-=======
 		Steps:    rc.getStepsContext(),
 		Secrets:  getWorkflowSecrets(ctx, rc),
 		Strategy: strategy,
 		Matrix:   rc.Matrix,
 		Needs:    using,
 		Inputs:   inputs,
->>>>>>> 44333c75
+		ContextData: rc.ContextData,
 	}
 	if rc.JobContainer != nil {
 		ee.Runner = rc.JobContainer.GetRunnerContext(ctx)
