package runner

import (
	"context"
	"embed"
	"errors"
	"fmt"
	"io"
	"io/fs"
	"os"
	"path"
	"path/filepath"
	"regexp"
	"runtime"
	"strings"

	"github.com/kballard/go-shellquote"

	"github.com/nektos/act/pkg/common"
	"github.com/nektos/act/pkg/container"
	"github.com/nektos/act/pkg/model"
)

type actionStep interface {
	step

	getActionModel() *model.Action
	getCompositeRunContext(context.Context) *RunContext
	getCompositeSteps() *compositeSteps
}

type readAction func(ctx context.Context, step *model.Step, actionDir string, actionPath string, readFile actionYamlReader, writeFile fileWriter) (*model.Action, error)

type actionYamlReader func(filename string) (io.Reader, io.Closer, error)

type fileWriter func(filename string, data []byte, perm fs.FileMode) error

type runAction func(step actionStep, actionDir string, remoteAction *remoteAction) common.Executor

//go:embed res/trampoline.js
var trampoline embed.FS

func readActionImpl(ctx context.Context, step *model.Step, actionDir string, actionPath string, readFile actionYamlReader, writeFile fileWriter) (*model.Action, error) {
	logger := common.Logger(ctx)
	allErrors := []error{}
	addError := func(fileName string, err error) {
		if err != nil {
			allErrors = append(allErrors, fmt.Errorf("failed to read '%s' from action '%s' with path '%s' of step %w", fileName, step.String(), actionPath, err))
		} else {
			// One successful read, clear error state
			allErrors = nil
		}
	}
	reader, closer, err := readFile("action.yml")
	addError("action.yml", err)
	if os.IsNotExist(err) {
		reader, closer, err = readFile("action.yaml")
		addError("action.yaml", err)
		if os.IsNotExist(err) {
			_, closer, err := readFile("Dockerfile")
			addError("Dockerfile", err)
			if err == nil {
				closer.Close()
				action := &model.Action{
					Name: "(Synthetic)",
					Runs: model.ActionRuns{
						Using: "docker",
						Image: "Dockerfile",
					},
				}
				logger.Debugf("Using synthetic action %v for Dockerfile", action)
				return action, nil
			}
			if step.With != nil {
				if val, ok := step.With["args"]; ok {
					var b []byte
					if b, err = trampoline.ReadFile("res/trampoline.js"); err != nil {
						return nil, err
					}
					err2 := writeFile(filepath.Join(actionDir, actionPath, "trampoline.js"), b, 0o400)
					if err2 != nil {
						return nil, err2
					}
					action := &model.Action{
						Name: "(Synthetic)",
						Inputs: map[string]model.Input{
							"cwd": {
								Description: "(Actual working directory)",
								Required:    false,
								Default:     filepath.Join(actionDir, actionPath),
							},
							"command": {
								Description: "(Actual program)",
								Required:    false,
								Default:     val,
							},
						},
						Runs: model.ActionRuns{
							Using: "node12",
							Main:  "trampoline.js",
						},
					}
					logger.Debugf("Using synthetic action %v", action)
					return action, nil
				}
			}
		}
	}
	if allErrors != nil {
		return nil, errors.Join(allErrors...)
	}
	defer closer.Close()

	action, err := model.ReadAction(reader)
	logger.Debugf("Read action %v from '%s'", action, "Unknown")
	return action, err
}

func maybeCopyToActionDir(ctx context.Context, step actionStep, actionDir string, actionPath string, containerActionDir string) error {
	logger := common.Logger(ctx)
	rc := step.getRunContext()
	stepModel := step.getStepModel()

	if stepModel.Type() != model.StepTypeUsesActionRemote {
		return nil
	}

	var containerActionDirCopy string
	containerActionDirCopy = strings.TrimSuffix(containerActionDir, actionPath)
	logger.Debug(containerActionDirCopy)

	if !strings.HasSuffix(containerActionDirCopy, `/`) {
		containerActionDirCopy += `/`
	}

	if rc.Config != nil && rc.Config.ActionCache != nil {
		raction := step.(*stepActionRemote)
		ta, err := rc.Config.ActionCache.GetTarArchive(ctx, raction.cacheDir, raction.resolvedSha, "")
		if err != nil {
			return err
		}
		defer ta.Close()
		return rc.JobContainer.CopyTarStream(ctx, containerActionDirCopy, ta)
	}

	if err := removeGitIgnore(ctx, actionDir); err != nil {
		return err
	}

	return rc.JobContainer.CopyDir(containerActionDirCopy, actionDir+"/", rc.Config.UseGitIgnore)(ctx)
}

func runActionImpl(step actionStep, actionDir string, remoteAction *remoteAction) common.Executor {
	rc := step.getRunContext()
	stepModel := step.getStepModel()

	return func(ctx context.Context) error {
		logger := common.Logger(ctx)
		actionPath := ""
		if remoteAction != nil && remoteAction.Path != "" {
			actionPath = remoteAction.Path
		}

		action := step.getActionModel()
		logger.Debugf("About to run action %v", action)

		err := setupActionEnv(ctx, step, remoteAction)
		if err != nil {
			return err
		}

		actionLocation := path.Join(actionDir, actionPath)
		actionName, containerActionDir := getContainerActionPaths(stepModel, actionLocation, rc)

		logger.Debugf("type=%v actionDir=%s actionPath=%s workdir=%s actionCacheDir=%s actionName=%s containerActionDir=%s", stepModel.Type(), actionDir, actionPath, rc.Config.Workdir, rc.ActionCacheDir(), actionName, containerActionDir)

		switch action.Runs.Using {
		case model.ActionRunsUsingNode:
			if err := maybeCopyToActionDir(ctx, step, actionDir, actionPath, containerActionDir); err != nil {
				return err
			}
			containerArgs := []string{rc.GetNodeToolFullPath(ctx), path.Join(containerActionDir, action.Runs.Main)}
			logger.Debugf("executing remote job container: %s", containerArgs)

			rc.ApplyExtraPath(ctx, step.getEnv())

			return rc.execJobContainer(containerArgs, *step.getEnv(), "", "")(ctx)
		case model.ActionRunsUsingDocker:
			location := actionLocation
			if remoteAction == nil {
				location = containerActionDir
			}
			return execAsDocker(ctx, step, actionName, location, remoteAction == nil, "entrypoint")
		case model.ActionRunsUsingComposite:
			if err := maybeCopyToActionDir(ctx, step, actionDir, actionPath, containerActionDir); err != nil {
				return err
			}

			return execAsComposite(step)(ctx)
		default:
			return fmt.Errorf(fmt.Sprintf("The runs.using key must be one of: %v, got %s", []string{
				model.ActionRunsUsingDocker,
				model.ActionRunsUsingNode,
				model.ActionRunsUsingComposite,
			}, action.Runs.Using))
		}
	}
}

func setupActionEnv(ctx context.Context, step actionStep, _ *remoteAction) error {
	rc := step.getRunContext()

	// A few fields in the environment (e.g. GITHUB_ACTION_REPOSITORY)
	// are dependent on the action. That means we can complete the
	// setup only after resolving the whole action model and cloning
	// the action
	rc.withGithubEnv(ctx, step.getGithubContext(ctx), *step.getEnv())
	populateEnvsFromSavedState(step.getEnv(), step, rc)
	populateEnvsFromInput(ctx, step.getEnv(), step.getActionModel(), rc)

	return nil
}

// https://github.com/nektos/act/issues/228#issuecomment-629709055
// files in .gitignore are not copied in a Docker container
// this causes issues with actions that ignore other important resources
// such as `node_modules` for example
func removeGitIgnore(ctx context.Context, directory string) error {
	gitIgnorePath := path.Join(directory, ".gitignore")
	if _, err := os.Stat(gitIgnorePath); err == nil {
		// .gitignore exists
		common.Logger(ctx).Debugf("Removing %s before docker cp", gitIgnorePath)
		err := os.Remove(gitIgnorePath)
		if err != nil {
			return err
		}
	}
	return nil
}

// TODO: break out parts of function to reduce complexicity
//
//nolint:gocyclo
func execAsDocker(ctx context.Context, step actionStep, actionName string, basedir string, localAction bool, entrypointType string) error {
	logger := common.Logger(ctx)
	rc := step.getRunContext()
	action := step.getActionModel()

	var prepImage common.Executor
	var image string
	forcePull := false
	if strings.HasPrefix(action.Runs.Image, "docker://") {
		image = strings.TrimPrefix(action.Runs.Image, "docker://")
		// Apply forcePull only for prebuild docker images
		forcePull = rc.Config.ForcePull
	} else {
		// "-dockeraction" enshures that "./", "./test " won't get converted to "act-:latest", "act-test-:latest" which are invalid docker image names
		image = fmt.Sprintf("%s-dockeraction:%s", regexp.MustCompile("[^a-zA-Z0-9]").ReplaceAllString(actionName, "-"), "latest")
		image = fmt.Sprintf("act-%s", strings.TrimLeft(image, "-"))
		image = strings.ToLower(image)
		contextDir, fileName := filepath.Split(filepath.Join(basedir, action.Runs.Image))

		anyArchExists, err := container.ImageExistsLocally(ctx, image, "any")
		if err != nil {
			return err
		}

		correctArchExists, err := container.ImageExistsLocally(ctx, image, rc.Config.ContainerArchitecture)
		if err != nil {
			return err
		}

		if anyArchExists && !correctArchExists {
			wasRemoved, err := container.RemoveImage(ctx, image, true, true)
			if err != nil {
				return err
			}
			if !wasRemoved {
				return fmt.Errorf("failed to remove image '%s'", image)
			}
		}

		if !correctArchExists || rc.Config.ForceRebuild {
			logger.Debugf("image '%s' for architecture '%s' will be built from context '%s", image, rc.Config.ContainerArchitecture, contextDir)
			var buildContext io.ReadCloser
			if localAction {
				buildContext, err = rc.JobContainer.GetContainerArchive(ctx, contextDir+"/.")
				if err != nil {
					return err
				}
				defer buildContext.Close()
			} else if rc.Config.ActionCache != nil {
				rstep := step.(*stepActionRemote)
				buildContext, err = rc.Config.ActionCache.GetTarArchive(ctx, rstep.cacheDir, rstep.resolvedSha, contextDir)
				if err != nil {
					return err
				}
				defer buildContext.Close()
			}
			prepImage = container.NewDockerBuildExecutor(container.NewDockerBuildExecutorInput{
				ContextDir:   contextDir,
				Dockerfile:   fileName,
				ImageTag:     image,
				BuildContext: buildContext,
				Platform:     rc.Config.ContainerArchitecture,
			})
		} else {
			logger.Debugf("image '%s' for architecture '%s' already exists", image, rc.Config.ContainerArchitecture)
		}
	}
	eval := rc.NewStepExpressionEvaluator(ctx, step)
	cmd, err := shellquote.Split(eval.Interpolate(ctx, step.getStepModel().With["args"]))
	if err != nil {
		return err
	}
	if len(cmd) == 0 {
		cmd = action.Runs.Args
		evalDockerArgs(ctx, step, action, &cmd)
	}

	entrypoint := strings.Fields(eval.Interpolate(ctx, step.getStepModel().With[entrypointType]))
	if len(entrypoint) == 0 {
		if entrypointType == "pre-entrypoint" && action.Runs.PreEntrypoint != "" {
			entrypoint, err = shellquote.Split(action.Runs.PreEntrypoint)
			if err != nil {
				return err
			}
		} else if entrypointType == "entrypoint" && action.Runs.Entrypoint != "" {
			entrypoint, err = shellquote.Split(action.Runs.Entrypoint)
			if err != nil {
				return err
			}
		} else if entrypointType == "post-entrypoint" && action.Runs.PostEntrypoint != "" {
			entrypoint, err = shellquote.Split(action.Runs.PostEntrypoint)
			if err != nil {
				return err
			}
		} else {
			entrypoint = nil
		}
	}
	stepContainer := newStepContainer(ctx, step, image, cmd, entrypoint)
	return common.NewPipelineExecutor(
		prepImage,
		stepContainer.Pull(forcePull),
		stepContainer.Remove().IfBool(!rc.Config.ReuseContainers),
		stepContainer.Create(rc.Config.ContainerCapAdd, rc.Config.ContainerCapDrop),
		stepContainer.Start(true),
	).Finally(
		stepContainer.Remove().IfBool(!rc.Config.ReuseContainers),
	).Finally(stepContainer.Close())(ctx)
}

func evalDockerArgs(ctx context.Context, step step, action *model.Action, cmd *[]string) {
	rc := step.getRunContext()
	stepModel := step.getStepModel()

	inputs := make(map[string]string)
	eval := rc.NewExpressionEvaluator(ctx)
	// Set Defaults
	for k, input := range action.Inputs {
		inputs[k] = eval.Interpolate(ctx, input.Default)
	}
	if stepModel.With != nil {
		for k, v := range stepModel.With {
			inputs[k] = eval.Interpolate(ctx, v)
		}
	}
	mergeIntoMap(step, step.getEnv(), inputs)

	stepEE := rc.NewStepExpressionEvaluator(ctx, step)
	for i, v := range *cmd {
		(*cmd)[i] = stepEE.Interpolate(ctx, v)
	}
	mergeIntoMap(step, step.getEnv(), action.Runs.Env)

	ee := rc.NewStepExpressionEvaluator(ctx, step)
	for k, v := range *step.getEnv() {
		(*step.getEnv())[k] = ee.Interpolate(ctx, v)
	}
}

func newStepContainer(ctx context.Context, step step, image string, cmd []string, entrypoint []string) container.Container {
	rc := step.getRunContext()
	stepModel := step.getStepModel()
	rawLogger := common.Logger(ctx).WithField("raw_output", true)
	logWriter := common.NewLineWriter(rc.commandHandler(ctx), func(s string) bool {
		if rc.Config.LogOutput {
			rawLogger.Infof("%s", s)
		} else {
			rawLogger.Debugf("%s", s)
		}
		return true
	})
	envList := make([]string, 0)
	for k, v := range *step.getEnv() {
		envList = append(envList, fmt.Sprintf("%s=%s", k, v))
	}

	envList = append(envList, fmt.Sprintf("%s=%s", "RUNNER_TOOL_CACHE", "/opt/hostedtoolcache"))
	envList = append(envList, fmt.Sprintf("%s=%s", "RUNNER_OS", "Linux"))
	envList = append(envList, fmt.Sprintf("%s=%s", "RUNNER_ARCH", container.RunnerArch(ctx)))
	envList = append(envList, fmt.Sprintf("%s=%s", "RUNNER_TEMP", "/tmp"))

	binds, mounts := rc.GetBindsAndMounts()
	networkMode := fmt.Sprintf("container:%s", rc.jobContainerName())
	if rc.IsHostEnv(ctx) {
		networkMode = "default"
	}
	stepContainer := container.NewContainer(&container.NewContainerInput{
		Cmd:         cmd,
		Entrypoint:  entrypoint,
		WorkingDir:  rc.JobContainer.ToContainerPath(rc.Config.Workdir),
		Image:       image,
		Username:    rc.Config.Secrets["DOCKER_USERNAME"],
		Password:    rc.Config.Secrets["DOCKER_PASSWORD"],
		Name:        createContainerName(rc.jobContainerName(), stepModel.ID),
		Env:         envList,
		Mounts:      mounts,
		NetworkMode: networkMode,
		Binds:       binds,
		Stdout:      logWriter,
		Stderr:      logWriter,
		Privileged:  rc.Config.Privileged,
		UsernsMode:  rc.Config.UsernsMode,
		Platform:    rc.Config.ContainerArchitecture,
		Options:     rc.Config.ContainerOptions,
	})
	return stepContainer
}

func populateEnvsFromSavedState(env *map[string]string, step actionStep, rc *RunContext) {
	state, ok := rc.IntraActionState[step.getStepModel().ID]
	if ok {
		for name, value := range state {
			envName := fmt.Sprintf("STATE_%s", name)
			(*env)[envName] = value
		}
	}
}

func populateEnvsFromInput(ctx context.Context, env *map[string]string, action *model.Action, rc *RunContext) {
	eval := rc.NewExpressionEvaluator(ctx)
	for inputID, input := range action.Inputs {
		envKey := regexp.MustCompile("[^A-Z0-9-]").ReplaceAllString(strings.ToUpper(inputID), "_")
		envKey = fmt.Sprintf("INPUT_%s", envKey)
		if _, ok := (*env)[envKey]; !ok {
			(*env)[envKey] = eval.Interpolate(ctx, input.Default)
		}
	}
}

func getContainerActionPaths(step *model.Step, actionDir string, rc *RunContext) (string, string) {
	actionName := ""
	containerActionDir := "."
	if step.Type() != model.StepTypeUsesActionRemote {
		actionName = getOsSafeRelativePath(actionDir, rc.Config.Workdir)
		containerActionDir = rc.JobContainer.ToContainerPath(rc.Config.Workdir) + "/" + actionName
		actionName = "./" + actionName
	} else if step.Type() == model.StepTypeUsesActionRemote {
		actionName = getOsSafeRelativePath(actionDir, rc.ActionCacheDir())
		containerActionDir = rc.JobContainer.GetActPath() + "/actions/" + actionName
	}

	if actionName == "" {
		actionName = filepath.Base(actionDir)
		if runtime.GOOS == "windows" {
			actionName = strings.ReplaceAll(actionName, "\\", "/")
		}
	}
	return actionName, containerActionDir
}

func getOsSafeRelativePath(s, prefix string) string {
	actionName := strings.TrimPrefix(s, prefix)
	if runtime.GOOS == "windows" {
		actionName = strings.ReplaceAll(actionName, "\\", "/")
	}
	actionName = strings.TrimPrefix(actionName, "/")

	return actionName
}

func shouldRunPreStep(step actionStep) common.Conditional {
	return func(ctx context.Context) bool {
		log := common.Logger(ctx)

		if step.getActionModel() == nil {
			log.Debugf("skip pre step for '%s': no action model available", step.getStepModel())
			return false
		}

		return true
	}
}

func hasPreStep(step actionStep) common.Conditional {
	return func(ctx context.Context) bool {
		action := step.getActionModel()
<<<<<<< HEAD
		return action.Runs.Using == model.ActionRunsUsingComposite ||
			(action.Runs.Using == model.ActionRunsUsingNode &&
				action.Runs.Pre != "")
=======
		return (action.Runs.Using == model.ActionRunsUsingComposite) ||
			((action.Runs.Using == model.ActionRunsUsingNode12 ||
				action.Runs.Using == model.ActionRunsUsingNode16 ||
				action.Runs.Using == model.ActionRunsUsingNode20) &&
				action.Runs.Pre != "") ||
			(action.Runs.Using == model.ActionRunsUsingDocker &&
				action.Runs.PreEntrypoint != "")
>>>>>>> cd8b710f
	}
}

func runPreStep(step actionStep) common.Executor {
	return func(ctx context.Context) error {
		logger := common.Logger(ctx)
		logger.Debugf("run pre step for '%s'", step.getStepModel())

		rc := step.getRunContext()
		stepModel := step.getStepModel()
		action := step.getActionModel()

<<<<<<< HEAD
		switch action.Runs.Using {
		case model.ActionRunsUsingNode:
			// defaults in pre steps were missing, however provided inputs are available
			populateEnvsFromInput(ctx, step.getEnv(), action, rc)
			// todo: refactor into step
			var actionDir string
			var actionPath string
			if _, ok := step.(*stepActionRemote); ok {
				actionPath = newRemoteAction(stepModel.Uses).Path
				actionDir = fmt.Sprintf("%s/%s", rc.ActionCacheDir(), safeFilename(stepModel.Uses))
			} else {
				actionDir = filepath.Join(rc.Config.Workdir, stepModel.Uses)
				actionPath = ""
			}
=======
		// defaults in pre steps were missing, however provided inputs are available
		populateEnvsFromInput(ctx, step.getEnv(), action, rc)
>>>>>>> cd8b710f

		// todo: refactor into step
		var actionDir string
		var actionPath string
		var remoteAction *stepActionRemote
		if remote, ok := step.(*stepActionRemote); ok {
			actionPath = newRemoteAction(stepModel.Uses).Path
			actionDir = fmt.Sprintf("%s/%s", rc.ActionCacheDir(), safeFilename(stepModel.Uses))
			remoteAction = remote
		} else {
			actionDir = filepath.Join(rc.Config.Workdir, stepModel.Uses)
			actionPath = ""
		}

		actionLocation := ""
		if actionPath != "" {
			actionLocation = path.Join(actionDir, actionPath)
		} else {
			actionLocation = actionDir
		}

		actionName, containerActionDir := getContainerActionPaths(stepModel, actionLocation, rc)

		switch action.Runs.Using {
		case model.ActionRunsUsingNode12, model.ActionRunsUsingNode16, model.ActionRunsUsingNode20:
			if err := maybeCopyToActionDir(ctx, step, actionDir, actionPath, containerActionDir); err != nil {
				return err
			}

			containerArgs := []string{rc.GetNodeToolFullPath(ctx), path.Join(containerActionDir, action.Runs.Pre)}
			logger.Debugf("executing remote job container: %s", containerArgs)

			rc.ApplyExtraPath(ctx, step.getEnv())

			return rc.execJobContainer(containerArgs, *step.getEnv(), "", "")(ctx)

		case model.ActionRunsUsingDocker:
			location := actionLocation
			if remoteAction == nil {
				location = containerActionDir
			}
			return execAsDocker(ctx, step, actionName, location, remoteAction == nil, "pre-entrypoint")

		case model.ActionRunsUsingComposite:
			if step.getCompositeSteps() == nil {
				step.getCompositeRunContext(ctx)
			}

			if steps := step.getCompositeSteps(); steps != nil && steps.pre != nil {
				return steps.pre(ctx)
			}
			return fmt.Errorf("missing steps in composite action")

		default:
			return nil
		}
	}
}

func shouldRunPostStep(step actionStep) common.Conditional {
	return func(ctx context.Context) bool {
		log := common.Logger(ctx)
		stepResults := step.getRunContext().getStepsContext()
		stepResult := stepResults[step.getStepModel().ID]

		if stepResult == nil {
			log.WithField("stepResult", model.StepStatusSkipped).Debugf("skipping post step for '%s'; step was not executed", step.getStepModel())
			return false
		}

		if stepResult.Conclusion == model.StepStatusSkipped {
			log.WithField("stepResult", model.StepStatusSkipped).Debugf("skipping post step for '%s'; main step was skipped", step.getStepModel())
			return false
		}

		if step.getActionModel() == nil {
			log.WithField("stepResult", model.StepStatusSkipped).Debugf("skipping post step for '%s': no action model available", step.getStepModel())
			return false
		}

		return true
	}
}

func hasPostStep(step actionStep) common.Conditional {
	return func(ctx context.Context) bool {
		action := step.getActionModel()
<<<<<<< HEAD
		return action.Runs.Using == model.ActionRunsUsingComposite ||
			(action.Runs.Using == model.ActionRunsUsingNode &&
				action.Runs.Post != "")
=======
		return (action.Runs.Using == model.ActionRunsUsingComposite) ||
			((action.Runs.Using == model.ActionRunsUsingNode12 ||
				action.Runs.Using == model.ActionRunsUsingNode16 ||
				action.Runs.Using == model.ActionRunsUsingNode20) &&
				action.Runs.Post != "") ||
			(action.Runs.Using == model.ActionRunsUsingDocker &&
				action.Runs.PostEntrypoint != "")
>>>>>>> cd8b710f
	}
}

func runPostStep(step actionStep) common.Executor {
	return func(ctx context.Context) error {
		logger := common.Logger(ctx)
		logger.Debugf("run post step for '%s'", step.getStepModel())

		rc := step.getRunContext()
		stepModel := step.getStepModel()
		action := step.getActionModel()

		// todo: refactor into step
		var actionDir string
		var actionPath string
		var remoteAction *stepActionRemote
		if remote, ok := step.(*stepActionRemote); ok {
			actionPath = newRemoteAction(stepModel.Uses).Path
			actionDir = fmt.Sprintf("%s/%s", rc.ActionCacheDir(), safeFilename(stepModel.Uses))
			remoteAction = remote
		} else {
			actionDir = filepath.Join(rc.Config.Workdir, stepModel.Uses)
			actionPath = ""
		}

		actionLocation := ""
		if actionPath != "" {
			actionLocation = path.Join(actionDir, actionPath)
		} else {
			actionLocation = actionDir
		}

		actionName, containerActionDir := getContainerActionPaths(stepModel, actionLocation, rc)

		switch action.Runs.Using {
		case model.ActionRunsUsingNode:

			populateEnvsFromSavedState(step.getEnv(), step, rc)
			populateEnvsFromInput(ctx, step.getEnv(), step.getActionModel(), rc)

			containerArgs := []string{rc.GetNodeToolFullPath(ctx), path.Join(containerActionDir, action.Runs.Post)}
			logger.Debugf("executing remote job container: %s", containerArgs)

			rc.ApplyExtraPath(ctx, step.getEnv())

			return rc.execJobContainer(containerArgs, *step.getEnv(), "", "")(ctx)

		case model.ActionRunsUsingDocker:
			location := actionLocation
			if remoteAction == nil {
				location = containerActionDir
			}
			return execAsDocker(ctx, step, actionName, location, remoteAction == nil, "post-entrypoint")

		case model.ActionRunsUsingComposite:
			if err := maybeCopyToActionDir(ctx, step, actionDir, actionPath, containerActionDir); err != nil {
				return err
			}

			if steps := step.getCompositeSteps(); steps != nil && steps.post != nil {
				return steps.post(ctx)
			}
			return fmt.Errorf("missing steps in composite action")

		default:
			return nil
		}
	}
}<|MERGE_RESOLUTION|>--- conflicted
+++ resolved
@@ -497,19 +497,11 @@
 func hasPreStep(step actionStep) common.Conditional {
 	return func(ctx context.Context) bool {
 		action := step.getActionModel()
-<<<<<<< HEAD
 		return action.Runs.Using == model.ActionRunsUsingComposite ||
 			(action.Runs.Using == model.ActionRunsUsingNode &&
-				action.Runs.Pre != "")
-=======
-		return (action.Runs.Using == model.ActionRunsUsingComposite) ||
-			((action.Runs.Using == model.ActionRunsUsingNode12 ||
-				action.Runs.Using == model.ActionRunsUsingNode16 ||
-				action.Runs.Using == model.ActionRunsUsingNode20) &&
 				action.Runs.Pre != "") ||
 			(action.Runs.Using == model.ActionRunsUsingDocker &&
 				action.Runs.PreEntrypoint != "")
->>>>>>> cd8b710f
 	}
 }
 
@@ -522,25 +514,8 @@
 		stepModel := step.getStepModel()
 		action := step.getActionModel()
 
-<<<<<<< HEAD
-		switch action.Runs.Using {
-		case model.ActionRunsUsingNode:
-			// defaults in pre steps were missing, however provided inputs are available
-			populateEnvsFromInput(ctx, step.getEnv(), action, rc)
-			// todo: refactor into step
-			var actionDir string
-			var actionPath string
-			if _, ok := step.(*stepActionRemote); ok {
-				actionPath = newRemoteAction(stepModel.Uses).Path
-				actionDir = fmt.Sprintf("%s/%s", rc.ActionCacheDir(), safeFilename(stepModel.Uses))
-			} else {
-				actionDir = filepath.Join(rc.Config.Workdir, stepModel.Uses)
-				actionPath = ""
-			}
-=======
 		// defaults in pre steps were missing, however provided inputs are available
 		populateEnvsFromInput(ctx, step.getEnv(), action, rc)
->>>>>>> cd8b710f
 
 		// todo: refactor into step
 		var actionDir string
@@ -565,7 +540,7 @@
 		actionName, containerActionDir := getContainerActionPaths(stepModel, actionLocation, rc)
 
 		switch action.Runs.Using {
-		case model.ActionRunsUsingNode12, model.ActionRunsUsingNode16, model.ActionRunsUsingNode20:
+		case model.ActionRunsUsingNode:
 			if err := maybeCopyToActionDir(ctx, step, actionDir, actionPath, containerActionDir); err != nil {
 				return err
 			}
@@ -628,19 +603,11 @@
 func hasPostStep(step actionStep) common.Conditional {
 	return func(ctx context.Context) bool {
 		action := step.getActionModel()
-<<<<<<< HEAD
 		return action.Runs.Using == model.ActionRunsUsingComposite ||
 			(action.Runs.Using == model.ActionRunsUsingNode &&
-				action.Runs.Post != "")
-=======
-		return (action.Runs.Using == model.ActionRunsUsingComposite) ||
-			((action.Runs.Using == model.ActionRunsUsingNode12 ||
-				action.Runs.Using == model.ActionRunsUsingNode16 ||
-				action.Runs.Using == model.ActionRunsUsingNode20) &&
 				action.Runs.Post != "") ||
 			(action.Runs.Using == model.ActionRunsUsingDocker &&
 				action.Runs.PostEntrypoint != "")
->>>>>>> cd8b710f
 	}
 }
 
