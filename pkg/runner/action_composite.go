--- conflicted
+++ resolved
@@ -61,24 +61,6 @@
 				},
 			},
 		},
-<<<<<<< HEAD
-		Config:        &configCopy,
-		StepResults:   map[string]*model.StepResult{},
-		JobContainer:  parent.JobContainer,
-		ActionPath:    actionPath,
-		Env:           env,
-		Masks:         parent.Masks,
-		ExtraPath:     parent.ExtraPath,
-		Parent:        parent,
-		EventJSON:     parent.EventJSON,
-		GHContextData: parent.GHContextData,
-	}
-	if parent.ContextData != nil {
-		compositerc.ContextData = map[string]interface{}{
-			"github":   parent.ContextData["github"],
-			"strategy": parent.ContextData["strategy"],
-		}
-=======
 		Config:       &configCopy,
 		StepResults:  map[string]*model.StepResult{},
 		JobContainer: parent.JobContainer,
@@ -89,7 +71,13 @@
 		ExtraPath:    parent.ExtraPath,
 		Parent:       parent,
 		EventJSON:    parent.EventJSON,
->>>>>>> 44333c75
+		GHContextData: parent.GHContextData,
+	}
+	if parent.ContextData != nil {
+		compositerc.ContextData = map[string]interface{}{
+			"github":   parent.ContextData["github"],
+			"strategy": parent.ContextData["strategy"],
+		}
 	}
 	compositerc.ExprEval = compositerc.NewExpressionEvaluator(ctx)
 
