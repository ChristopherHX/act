package runner

import (
	"context"
	"fmt"
	"regexp"
	"strings"

	"github.com/nektos/act/pkg/common"
	"github.com/nektos/act/pkg/model"
)

func evaluateCompositeInputAndEnv(ctx context.Context, parent *RunContext, step actionStep) map[string]string {
	env := make(map[string]string)
	stepEnv := *step.getEnv()
	for k, v := range stepEnv {
		// do not set current inputs into composite action
		// the required inputs are added in the second loop
		if !strings.HasPrefix(k, "INPUT_") {
			env[k] = v
		}
	}

	ee := parent.NewStepExpressionEvaluator(ctx, step)

	for inputID, input := range step.getActionModel().Inputs {
		envKey := regexp.MustCompile("[^A-Z0-9-]").ReplaceAllString(strings.ToUpper(inputID), "_")
		envKey = fmt.Sprintf("INPUT_%s", strings.ToUpper(envKey))

		// lookup if key is defined in the step but the already
		// evaluated value from the environment
		_, defined := step.getStepModel().With[inputID]
		if value, ok := stepEnv[envKey]; defined && ok {
			env[envKey] = value
		} else {
			// defaults could contain expressions
			env[envKey] = ee.Interpolate(ctx, input.Default)
		}
	}
	gh := step.getGithubContext(ctx)
	env["GITHUB_ACTION_REPOSITORY"] = gh.ActionRepository
	env["GITHUB_ACTION_REF"] = gh.ActionRef

	return env
}

func newCompositeRunContext(ctx context.Context, parent *RunContext, step actionStep, actionPath string) *RunContext {
	env := evaluateCompositeInputAndEnv(ctx, parent, step)

	// run with the global config but without secrets
	configCopy := *(parent.Config)
	configCopy.Secrets = nil

	// create a run context for the composite action to run in
	compositerc := &RunContext{
		Name:    parent.Name,
		JobName: parent.JobName,
		Run: &model.Run{
			JobID: parent.Run.JobID,
			Workflow: &model.Workflow{
				Name: parent.Run.Workflow.Name,
				Jobs: map[string]*model.Job{
					parent.Run.JobID: {},
				},
			},
		},
<<<<<<< HEAD
		Config:        &configCopy,
		StepResults:   map[string]*model.StepResult{},
		JobContainer:  parent.JobContainer,
		ActionPath:    actionPath,
		Env:           env,
		GlobalEnv:     parent.GlobalEnv,
		Masks:         parent.Masks,
		ExtraPath:     parent.ExtraPath,
		Parent:        parent,
		EventJSON:     parent.EventJSON,
		GHContextData: parent.GHContextData,
	}
	if parent.ContextData != nil {
		compositerc.ContextData = map[string]interface{}{}
		for k, v := range parent.ContextData {
			if !strings.EqualFold("inputs", k) {
				compositerc.ContextData[k] = v
			}
		}
=======
		Config:           &configCopy,
		StepResults:      map[string]*model.StepResult{},
		JobContainer:     parent.JobContainer,
		ActionPath:       actionPath,
		Env:              env,
		GlobalEnv:        parent.GlobalEnv,
		Masks:            parent.Masks,
		ExtraPath:        parent.ExtraPath,
		Parent:           parent,
		EventJSON:        parent.EventJSON,
		nodeToolFullPath: parent.nodeToolFullPath,
>>>>>>> cd8b710f
	}
	compositerc.ExprEval = compositerc.NewExpressionEvaluator(ctx)

	return compositerc
}

func execAsComposite(step actionStep) common.Executor {
	rc := step.getRunContext()
	action := step.getActionModel()

	return func(ctx context.Context) error {
		compositeRC := step.getCompositeRunContext(ctx)

		steps := step.getCompositeSteps()

		if steps == nil || steps.main == nil {
			return fmt.Errorf("missing steps in composite action")
		}

		ctx = WithCompositeLogger(ctx, &compositeRC.Masks)

		err := steps.main(ctx)

		// Map outputs from composite RunContext to job RunContext
		eval := compositeRC.NewExpressionEvaluator(ctx)
		for outputName, output := range action.Outputs {
			rc.setOutput(ctx, map[string]string{
				"name": outputName,
			}, eval.Interpolate(ctx, output.Value))
		}

		rc.Masks = append(rc.Masks, compositeRC.Masks...)
		rc.ExtraPath = compositeRC.ExtraPath
		// compositeRC.Env is dirty, contains INPUT_ and merged step env, only rely on compositeRC.GlobalEnv
		mergeIntoMap := mergeIntoMapCaseSensitive
		if rc.JobContainer.IsEnvironmentCaseInsensitive() {
			mergeIntoMap = mergeIntoMapCaseInsensitive
		}
		if rc.GlobalEnv == nil {
			rc.GlobalEnv = map[string]string{}
		}
		mergeIntoMap(rc.GlobalEnv, compositeRC.GlobalEnv)
		mergeIntoMap(rc.Env, compositeRC.GlobalEnv)

		return err
	}
}

type compositeSteps struct {
	pre  common.Executor
	main common.Executor
	post common.Executor
}

// Executor returns a pipeline executor for all the steps in the job
func (rc *RunContext) compositeExecutor(action *model.Action) *compositeSteps {
	steps := make([]common.Executor, 0)
	preSteps := make([]common.Executor, 0)
	var postExecutor common.Executor

	sf := &stepFactoryImpl{}

	for i, step := range action.Runs.Steps {
		if step.ID == "" {
			step.ID = fmt.Sprintf("%d", i)
		}

		// create a copy of the step, since this composite action could
		// run multiple times and we might modify the instance
		stepcopy := step

		step, err := sf.newStep(&stepcopy, rc)
		if err != nil {
			return &compositeSteps{
				main: common.NewErrorExecutor(err),
			}
		}

		stepID := step.getStepModel().ID
		stepPre := rc.newCompositeCommandExecutor(step.pre())
		preSteps = append(preSteps, newCompositeStepLogExecutor(stepPre, stepID))

		steps = append(steps, func(ctx context.Context) error {
			ctx = WithCompositeStepLogger(ctx, stepID)
			logger := common.Logger(ctx)
			err := rc.newCompositeCommandExecutor(step.main())(ctx)

			if err != nil {
				logger.Errorf("%v", err)
				common.SetJobError(ctx, err)
			} else if ctx.Err() != nil {
				logger.Errorf("%v", ctx.Err())
				common.SetJobError(ctx, ctx.Err())
			}
			return nil
		})

		// run the post executor in reverse order
		if postExecutor != nil {
			stepPost := rc.newCompositeCommandExecutor(step.post())
			postExecutor = newCompositeStepLogExecutor(stepPost.Finally(postExecutor), stepID)
		} else {
			stepPost := rc.newCompositeCommandExecutor(step.post())
			postExecutor = newCompositeStepLogExecutor(stepPost, stepID)
		}
	}

	steps = append(steps, common.JobError)
	return &compositeSteps{
		pre: func(ctx context.Context) error {
			return common.NewPipelineExecutor(preSteps...)(common.WithJobErrorContainer(ctx))
		},
		main: func(ctx context.Context) error {
			return common.NewPipelineExecutor(steps...)(common.WithJobErrorContainer(ctx))
		},
		post: postExecutor,
	}
}

func (rc *RunContext) newCompositeCommandExecutor(executor common.Executor) common.Executor {
	return func(ctx context.Context) error {
		ctx = WithCompositeLogger(ctx, &rc.Masks)

		// We need to inject a composite RunContext related command
		// handler into the current running job container
		// We need this, to support scoping commands to the composite action
		// executing.
		rawLogger := common.Logger(ctx).WithField("raw_output", true)
		logWriter := common.NewLineWriter(rc.commandHandler(ctx), func(s string) bool {
			if rc.Config.LogOutput {
				rawLogger.Infof("%s", s)
			} else {
				rawLogger.Debugf("%s", s)
			}
			return true
		})

		oldout, olderr := rc.JobContainer.ReplaceLogWriter(logWriter, logWriter)
		defer rc.JobContainer.ReplaceLogWriter(oldout, olderr)

		return executor(ctx)
	}
}

func newCompositeStepLogExecutor(runStep common.Executor, stepID string) common.Executor {
	return func(ctx context.Context) error {
		ctx = WithCompositeStepLogger(ctx, stepID)
		logger := common.Logger(ctx)
		err := runStep(ctx)
		if err != nil {
			logger.Errorf("%v", err)
			common.SetJobError(ctx, err)
		} else if ctx.Err() != nil {
			logger.Errorf("%v", ctx.Err())
			common.SetJobError(ctx, ctx.Err())
		}
		return nil
	}
}<|MERGE_RESOLUTION|>--- conflicted
+++ resolved
@@ -64,27 +64,6 @@
 				},
 			},
 		},
-<<<<<<< HEAD
-		Config:        &configCopy,
-		StepResults:   map[string]*model.StepResult{},
-		JobContainer:  parent.JobContainer,
-		ActionPath:    actionPath,
-		Env:           env,
-		GlobalEnv:     parent.GlobalEnv,
-		Masks:         parent.Masks,
-		ExtraPath:     parent.ExtraPath,
-		Parent:        parent,
-		EventJSON:     parent.EventJSON,
-		GHContextData: parent.GHContextData,
-	}
-	if parent.ContextData != nil {
-		compositerc.ContextData = map[string]interface{}{}
-		for k, v := range parent.ContextData {
-			if !strings.EqualFold("inputs", k) {
-				compositerc.ContextData[k] = v
-			}
-		}
-=======
 		Config:           &configCopy,
 		StepResults:      map[string]*model.StepResult{},
 		JobContainer:     parent.JobContainer,
@@ -96,7 +75,15 @@
 		Parent:           parent,
 		EventJSON:        parent.EventJSON,
 		nodeToolFullPath: parent.nodeToolFullPath,
->>>>>>> cd8b710f
+		GHContextData:    parent.GHContextData,
+	}
+	if parent.ContextData != nil {
+		compositerc.ContextData = map[string]interface{}{}
+		for k, v := range parent.ContextData {
+			if !strings.EqualFold("inputs", k) {
+				compositerc.ContextData[k] = v
+			}
+		}
 	}
 	compositerc.ExprEval = compositerc.NewExpressionEvaluator(ctx)
 
