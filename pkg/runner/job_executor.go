package runner

import (
	"context"
	"fmt"
	"time"

	"github.com/nektos/act/pkg/common"
	"github.com/nektos/act/pkg/model"
)

type jobInfo interface {
	matrix() map[string]interface{}
	steps() []*model.Step
	startContainer() common.Executor
	stopContainer() common.Executor
	closeContainer() common.Executor
	interpolateOutputs() common.Executor
	result(result string)
}

//nolint:contextcheck,gocyclo
func newJobExecutor(info jobInfo, sf stepFactory, rc *RunContext) common.Executor {
	steps := make([]common.Executor, 0)
	preSteps := make([]common.Executor, 0)
	var postExecutor common.Executor

	steps = append(steps, func(ctx context.Context) error {
		logger := common.Logger(ctx)
		if len(info.matrix()) > 0 {
			logger.Infof("\U0001F9EA  Matrix: %v", info.matrix())
		}
		return nil
	})

	infoSteps := info.steps()

	if len(infoSteps) == 0 {
		return common.NewDebugExecutor("No steps found")
	}

	preSteps = append(preSteps, func(ctx context.Context) error {
		// Have to be skipped for some Tests
		if rc.Run == nil {
			return nil
		}
		rc.ExprEval = rc.NewExpressionEvaluator(ctx)
		// evaluate environment variables since they can contain
		// GitHub's special environment variables.
		for k, v := range rc.GetEnv() {
			rc.Env[k] = rc.ExprEval.Interpolate(ctx, v)
		}
		return nil
	})

	for i, stepModel := range infoSteps {
		stepModel := stepModel
		if stepModel == nil {
			return func(ctx context.Context) error {
				return fmt.Errorf("invalid Step %v: missing run or uses key", i)
			}
		}
		if stepModel.ID == "" {
			stepModel.ID = fmt.Sprintf("%d", i)
		}

		step, err := sf.newStep(stepModel, rc)

		if err != nil {
			return common.NewErrorExecutor(err)
		}

		preSteps = append(preSteps, useStepLogger(rc, stepModel, stepStagePre, step.pre()))

		stepExec := step.main()
		steps = append(steps, useStepLogger(rc, stepModel, stepStageMain, func(ctx context.Context) error {
			logger := common.Logger(ctx)
			err := stepExec(ctx)
			if err != nil {
				logger.Errorf("%v", err)
				common.SetJobError(ctx, err)
			} else if ctx.Err() != nil {
				logger.Errorf("%v", ctx.Err())
				common.SetJobError(ctx, ctx.Err())
			}
			return nil
		}))

		postExec := useStepLogger(rc, stepModel, stepStagePost, step.post())
		if postExecutor != nil {
			// run the post executor in reverse order
			postExecutor = postExec.Finally(postExecutor)
		} else {
			postExecutor = postExec
		}
	}

	postExecutor = postExecutor.Finally(func(ctx context.Context) error {
		jobError := common.JobError(ctx)
		if rc.Config.AutoRemove || jobError == nil {
			timeout := time.Minute
			logger := common.Logger(ctx)
			logger.Infof("Stopping and removing Container... (waiting for %s)", timeout.String())
			// always allow 1 min for stopping and removing the runner, even if we were cancelled
			ctx, cancel := context.WithTimeout(common.WithLogger(context.Background(), common.Logger(ctx)), timeout)
			defer cancel()
<<<<<<< HEAD
			warn := info.stopContainer()(ctx)
			if warn != nil {
				logger.Warnf("Stopping and removing Container failed after %s with error: ", timeout.String(), warn.Error())
=======

			logger := common.Logger(ctx)
			logger.Infof("Cleaning up container for job %s", rc.JobName)
			if err = info.stopContainer()(ctx); err != nil {
				logger.Errorf("Error while stop job container: %v", err)
>>>>>>> b5ad3c4a
			}
		}
		setJobResult(ctx, info, rc, jobError == nil)
		setJobOutputs(ctx, rc)

		return nil
	})

	pipeline := make([]common.Executor, 0)
	pipeline = append(pipeline, preSteps...)
	pipeline = append(pipeline, steps...)

	return common.NewPipelineExecutor(info.startContainer(), common.NewPipelineExecutor(pipeline...).
		Finally(func(ctx context.Context) error { //nolint:contextcheck
			var cancel context.CancelFunc
			if ctx.Err() == context.Canceled {
				// in case of an aborted run, we still should execute the
				// post steps to allow cleanup.
				ctx, cancel = context.WithTimeout(common.WithLogger(context.Background(), common.Logger(ctx)), 5*time.Minute)
				defer cancel()
			}
			return postExecutor(ctx)
		}).
		Finally(info.interpolateOutputs()).
		Finally(info.closeContainer()))
}

func setJobResult(ctx context.Context, info jobInfo, rc *RunContext, success bool) {
	logger := common.Logger(ctx)

	jobResult := "success"
	// we have only one result for a whole matrix build, so we need
	// to keep an existing result state if we run a matrix
	if len(info.matrix()) > 0 && rc.Run.Job().Result != "" {
		jobResult = rc.Run.Job().Result
	}

	if !success {
		jobResult = "failure"
	}

	info.result(jobResult)
	if rc.caller != nil {
		// set reusable workflow job result
		rc.caller.runContext.result(jobResult)
	}

	jobResultMessage := "succeeded"
	if jobResult != "success" {
		jobResultMessage = "failed"
	}

	logger.WithField("jobResult", jobResult).Infof("\U0001F3C1  Job %s", jobResultMessage)
}

func setJobOutputs(ctx context.Context, rc *RunContext) {
	if rc.caller != nil {
		// map outputs for reusable workflows
		callerOutputs := make(map[string]string)

		ee := rc.NewExpressionEvaluator(ctx)

		for k, v := range rc.Run.Workflow.WorkflowCallConfig().Outputs {
			callerOutputs[k] = ee.Interpolate(ctx, ee.Interpolate(ctx, v.Value))
		}

		rc.caller.runContext.Run.Job().Outputs = callerOutputs
	}
}

func useStepLogger(rc *RunContext, stepModel *model.Step, stage stepStage, executor common.Executor) common.Executor {
	return func(ctx context.Context) error {
		ctx = withStepLogger(ctx, stepModel.ID, rc.ExprEval.Interpolate(ctx, stepModel.String()), stage.String())

		rawLogger := common.Logger(ctx).WithField("raw_output", true)
		logWriter := common.NewLineWriter(rc.commandHandler(ctx), func(s string) bool {
			if rc.Config.LogOutput {
				rawLogger.Infof("%s", s)
			} else {
				rawLogger.Debugf("%s", s)
			}
			return true
		})

		oldout, olderr := rc.JobContainer.ReplaceLogWriter(logWriter, logWriter)
		defer rc.JobContainer.ReplaceLogWriter(oldout, olderr)

		return executor(ctx)
	}
}<|MERGE_RESOLUTION|>--- conflicted
+++ resolved
@@ -104,17 +104,9 @@
 			// always allow 1 min for stopping and removing the runner, even if we were cancelled
 			ctx, cancel := context.WithTimeout(common.WithLogger(context.Background(), common.Logger(ctx)), timeout)
 			defer cancel()
-<<<<<<< HEAD
 			warn := info.stopContainer()(ctx)
 			if warn != nil {
 				logger.Warnf("Stopping and removing Container failed after %s with error: ", timeout.String(), warn.Error())
-=======
-
-			logger := common.Logger(ctx)
-			logger.Infof("Cleaning up container for job %s", rc.JobName)
-			if err = info.stopContainer()(ctx); err != nil {
-				logger.Errorf("Error while stop job container: %v", err)
->>>>>>> b5ad3c4a
 			}
 		}
 		setJobResult(ctx, info, rc, jobError == nil)
