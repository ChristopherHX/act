--- conflicted
+++ resolved
@@ -572,36 +572,6 @@
 		t.Skip("skipping integration test")
 	}
 
-<<<<<<< HEAD
-			rc := &RunContext{
-				Config: runnerConfig,
-			}
-
-			assert.Equal(t, v.destinationPath, rc.containerPath(runnerConfig.Workdir))
-		}
-
-		if err := os.Chdir(cwd); err != nil {
-			log.Error(err)
-		}
-	} else {
-		cwd, err := os.Getwd()
-		if err != nil {
-			log.Error(err)
-		}
-		for _, v := range []containerPathJob{
-			{"/home/act/go/src/github.com/nektos/act", "/home/act/go/src/github.com/nektos/act", ""},
-			{"/home/act", `/home/act/`, ""},
-			{cwd, ".", ""},
-		} {
-			runnerConfig := &Config{
-				Workdir: v.sourcePath,
-			}
-			rc := &RunContext{
-				Config: runnerConfig,
-			}
-			assert.Equal(t, v.destinationPath, rc.containerPath(runnerConfig.Workdir))
-		}
-=======
 	workflowPath := "pull-request"
 
 	tjfi := TestJobFileInfo{
@@ -618,7 +588,6 @@
 func TestRunMatrixWithUserDefinedInclusions(t *testing.T) {
 	if testing.Short() {
 		t.Skip("skipping integration test")
->>>>>>> d792c99f
 	}
 	workflowPath := "matrix-with-user-inclusions"
 
