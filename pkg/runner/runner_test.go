--- conflicted
+++ resolved
@@ -16,11 +16,7 @@
 	"github.com/nektos/act/pkg/model"
 )
 
-<<<<<<< HEAD
-var baseImage = "node:12-buster-slim"
-=======
 var baseImage = "node:16-buster-slim"
->>>>>>> 64cd2d2e
 
 func init() {
 	if p := os.Getenv("ACT_TEST_IMAGE"); p != "" {
@@ -102,11 +98,8 @@
 		{"testdata", "runs-on", "push", "", platforms, ""},
 		{"testdata", "checkout", "push", "", platforms, ""},
 		{"testdata", "shells/defaults", "push", "", platforms, ""},
-<<<<<<< HEAD
-=======
 		// TODO: figure out why it fails
 		// {"testdata", "shells/custom", "push", "", map[string]string{"ubuntu-latest": "ghcr.io/justingrote/act-pwsh:latest"}, ""}, // custom image with pwsh
->>>>>>> 64cd2d2e
 		{"testdata", "shells/pwsh", "push", "", map[string]string{"ubuntu-latest": "ghcr.io/justingrote/act-pwsh:latest"}, ""}, // custom image with pwsh
 		{"testdata", "shells/bash", "push", "", platforms, ""},
 		{"testdata", "shells/python", "push", "", map[string]string{"ubuntu-latest": "node:16-buster"}, ""}, // slim doesn't have python
@@ -127,49 +120,16 @@
 		{"testdata", "workdir", "push", "", platforms, ""},
 		{"testdata", "defaults-run", "push", "", platforms, ""},
 		{"testdata", "uses-composite", "push", "", platforms, ""},
-<<<<<<< HEAD
-=======
 		{"testdata", "uses-composite-with-error", "push", "Job 'failing-composite-action' failed", platforms, ""},
->>>>>>> 64cd2d2e
 		{"testdata", "uses-nested-composite", "push", "", platforms, ""},
 		{"testdata", "issue-597", "push", "", platforms, ""},
 		{"testdata", "issue-598", "push", "", platforms, ""},
 		{"testdata", "env-and-path", "push", "", platforms, ""},
-<<<<<<< HEAD
-		{"testdata", "fail", "push", "exit with `FAILURE`: 1", map[string]string{"ubuntu-latest": "-self-hosted"}, ""},
-		{"testdata", "runs-on", "push", "", map[string]string{"ubuntu-latest": "-self-hosted"}, ""},
-		{"testdata", "checkout", "push", "", map[string]string{"ubuntu-latest": "-self-hosted"}, ""},
-		{"testdata", "shells/bash", "push", "", map[string]string{"ubuntu-latest": "-self-hosted"}, ""},
-		{"testdata", "shells/python", "push", "", map[string]string{"ubuntu-latest": "-self-hosted"}, ""},
-		{"testdata", "shells/sh", "push", "", map[string]string{"ubuntu-latest": "-self-hosted"}, ""},
-		{"testdata", "job-container", "push", "", map[string]string{"ubuntu-latest": "-self-hosted"}, ""},
-		{"testdata", "job-container-non-root", "push", "", map[string]string{"ubuntu-latest": "-self-hosted"}, ""},
-		// {"testdata", "uses-docker-url", "push", "", map[string]string{"ubuntu-latest": "-self-hosted"}, ""}, Docker actions not supported
-		// {"testdata", "remote-action-docker", "push", "", map[string]string{"ubuntu-latest": "-self-hosted"}, ""}, Docker actions not supported
-		{"testdata", "remote-action-js", "push", "", map[string]string{"ubuntu-latest": "-self-hosted"}, ""},
-		// {"testdata", "local-action-docker-url", "push", "", map[string]string{"ubuntu-latest": "-self-hosted"}, ""}, Docker actions not supported
-		// {"testdata", "local-action-dockerfile", "push", "", map[string]string{"ubuntu-latest": "-self-hosted"}, ""}, Docker actions not supported
-		{"testdata", "local-action-js", "push", "", map[string]string{"ubuntu-latest": "-self-hosted"}, ""},
-		{"testdata", "matrix", "push", "", map[string]string{"ubuntu-latest": "-self-hosted"}, ""},
-		{"testdata", "matrix-include-exclude", "push", "", map[string]string{"ubuntu-latest": "-self-hosted"}, ""},
-		{"testdata", "commands", "push", "", map[string]string{"ubuntu-latest": "-self-hosted"}, ""},
-		// {"testdata", "workdir", "push", "", map[string]string{"ubuntu-latest": "-self-hosted"}, ""}, /root doesn't make sense for hostexecutor
-		// {"testdata", "defaults-run", "push", "", map[string]string{"ubuntu-latest": "-self-hosted"}, ""}, /tmp doesn't make sense for hostexecutor
-		{"testdata", "uses-composite", "push", "", map[string]string{"ubuntu-latest": "-self-hosted"}, ""},
-		{"testdata", "issue-597", "push", "", map[string]string{"ubuntu-latest": "-self-hosted"}, ""},
-		{"testdata", "issue-598", "push", "", map[string]string{"ubuntu-latest": "-self-hosted"}, ""},
-		{"testdata", "env-and-path", "push", "", map[string]string{"ubuntu-latest": "-self-hosted"}, ""},
-
-		{"testdata", "outputs", "push", "", platforms, ""},
-		{"testdata", "steps-context/conclusion", "push", "", platforms, ""},
-		{"testdata", "steps-context/outcome", "push", "", platforms, ""},
-=======
 		{"testdata", "outputs", "push", "", platforms, ""},
 		{"testdata", "steps-context/conclusion", "push", "", platforms, ""},
 		{"testdata", "steps-context/outcome", "push", "", platforms, ""},
 		{"testdata", "job-status-check", "push", "job 'fail' failed", platforms, ""},
 		{"testdata", "if-expressions", "push", "Job 'mytest' failed", platforms, ""},
->>>>>>> 64cd2d2e
 		{"../model/testdata", "strategy", "push", "", platforms, ""}, // TODO: move all testdata into pkg so we can validate it with planner and runner
 		// {"testdata", "issue-228", "push", "", platforms, ""}, // TODO [igni]: Remove this once everything passes
 
