package runner

import (
	"context"
	"fmt"
	"os"
	"path/filepath"
	"runtime"
	"strings"
	"testing"

	"github.com/joho/godotenv"
	log "github.com/sirupsen/logrus"
	assert "github.com/stretchr/testify/assert"

	"github.com/nektos/act/pkg/model"
)

var (
	baseImage = "node:16-buster-slim"
	platforms map[string]string
	logLevel  = log.DebugLevel
	workdir   = "testdata"
)

func init() {
	if p := os.Getenv("ACT_TEST_IMAGE"); p != "" {
		baseImage = p
	}

	platforms = map[string]string{
		"ubuntu-latest": baseImage,
	}

	if l := os.Getenv("ACT_TEST_LOG_LEVEL"); l != "" {
		if lvl, err := log.ParseLevel(l); err == nil {
			logLevel = lvl
		}
	}

	if wd, err := filepath.Abs(workdir); err == nil {
		workdir = wd
	}
}

func TestGraphEvent(t *testing.T) {
	planner, err := model.NewWorkflowPlanner("testdata/basic", true)
	assert.Nil(t, err)

	plan := planner.PlanEvent("push")
	assert.Nil(t, err)
	assert.Equal(t, len(plan.Stages), 3, "stages")
	assert.Equal(t, len(plan.Stages[0].Runs), 1, "stage0.runs")
	assert.Equal(t, len(plan.Stages[1].Runs), 1, "stage1.runs")
	assert.Equal(t, len(plan.Stages[2].Runs), 1, "stage2.runs")
	assert.Equal(t, plan.Stages[0].Runs[0].JobID, "check", "jobid")
	assert.Equal(t, plan.Stages[1].Runs[0].JobID, "build", "jobid")
	assert.Equal(t, plan.Stages[2].Runs[0].JobID, "test", "jobid")

	plan = planner.PlanEvent("release")
	assert.Equal(t, len(plan.Stages), 0, "stages")
}

type TestJobFileInfo struct {
	workdir      string
	workflowPath string
	eventName    string
	errorMessage string
	platforms    map[string]string
}

<<<<<<< HEAD
func runTestJobFile(ctx context.Context, t *testing.T, tjfi TestJobFileInfo, tty bool) {
	t.Run(tjfi.workflowPath, func(t *testing.T) {
		workdir, err := filepath.Abs(tjfi.workdir)
		assert.Nil(t, err, workdir)
		fullWorkflowPath := filepath.Join(workdir, tjfi.workflowPath)
		runnerConfig := &Config{
			Workdir:               workdir,
			BindWorkdir:           false,
			EventName:             tjfi.eventName,
			Platforms:             tjfi.platforms,
			ReuseContainers:       false,
			ContainerArchitecture: tjfi.containerArchitecture,
			GitHubInstance:        "github.com",
			Tty:                   tty,
		}
=======
func (j *TestJobFileInfo) runTest(ctx context.Context, t *testing.T, cfg *Config) {
	log.SetLevel(logLevel)
>>>>>>> 72dd2d34

	workdir, err := filepath.Abs(j.workdir)
	assert.Nil(t, err, workdir)

	fullWorkflowPath := filepath.Join(workdir, j.workflowPath)
	runnerConfig := &Config{
		Workdir:               workdir,
		BindWorkdir:           false,
		EventName:             j.eventName,
		EventPath:             cfg.EventPath,
		Platforms:             j.platforms,
		ReuseContainers:       false,
		Env:                   cfg.Env,
		Secrets:               cfg.Secrets,
		GitHubInstance:        "github.com",
		ContainerArchitecture: cfg.ContainerArchitecture,
	}

	runner, err := New(runnerConfig)
	assert.Nil(t, err, j.workflowPath)

	planner, err := model.NewWorkflowPlanner(fullWorkflowPath, true)
	assert.Nil(t, err, fullWorkflowPath)

	plan := planner.PlanEvent(j.eventName)

	err = runner.NewPlanExecutor(plan)(ctx)
	if j.errorMessage == "" {
		assert.Nil(t, err, fullWorkflowPath)
	} else {
		assert.Error(t, err, j.errorMessage)
	}
}

func runTestJobFile(ctx context.Context, t *testing.T, j TestJobFileInfo) {
	t.Run(j.workflowPath, func(t *testing.T) {
		j.runTest(ctx, t, &Config{})
	})
}

func TestRunEvent(t *testing.T) {
	if testing.Short() {
		t.Skip("skipping integration test")
	}

	ctx := context.Background()

	tables := []TestJobFileInfo{
		// Shells
		{workdir, "shells/defaults", "push", "", platforms},
		// TODO: figure out why it fails
		// {workdir, "shells/custom", "push", "", map[string]string{"ubuntu-latest": "ghcr.io/justingrote/act-pwsh:latest"}, }, // custom image with pwsh
		{workdir, "shells/pwsh", "push", "", map[string]string{"ubuntu-latest": "ghcr.io/justingrote/act-pwsh:latest"}}, // custom image with pwsh
		{workdir, "shells/bash", "push", "", platforms},
		{workdir, "shells/python", "push", "", map[string]string{"ubuntu-latest": "node:16-buster"}}, // slim doesn't have python
		{workdir, "shells/sh", "push", "", platforms},

		// Local action
		{workdir, "local-action-docker-url", "push", "", platforms},
		{workdir, "local-action-dockerfile", "push", "", platforms},
		{workdir, "local-action-via-composite-dockerfile", "push", "", platforms},
		{workdir, "local-action-js", "push", "", platforms},

		// Uses
		{workdir, "uses-composite", "push", "", platforms},
		{workdir, "uses-composite-with-error", "push", "Job 'failing-composite-action' failed", platforms},
		{workdir, "uses-nested-composite", "push", "", platforms},
		{workdir, "uses-workflow", "push", "reusable workflows are currently not supported (see https://github.com/nektos/act/issues/826 for updates)", platforms},
		{workdir, "uses-docker-url", "push", "", platforms},

		// Eval
		{workdir, "evalmatrix", "push", "", platforms},
		{workdir, "evalmatrixneeds", "push", "", platforms},
		{workdir, "evalmatrixneeds2", "push", "", platforms},
		{workdir, "evalmatrix-merge-map", "push", "", platforms},
		{workdir, "evalmatrix-merge-array", "push", "", platforms},

		{workdir, "basic", "push", "", platforms},
		{workdir, "fail", "push", "exit with `FAILURE`: 1", platforms},
		{workdir, "runs-on", "push", "", platforms},
		{workdir, "checkout", "push", "", platforms},
		{workdir, "job-container", "push", "", platforms},
		{workdir, "job-container-non-root", "push", "", platforms},
		{workdir, "container-hostname", "push", "", platforms},
		{workdir, "remote-action-docker", "push", "", platforms},
		{workdir, "remote-action-js", "push", "", platforms},
		{workdir, "matrix", "push", "", platforms},
		{workdir, "matrix-include-exclude", "push", "", platforms},
		{workdir, "commands", "push", "", platforms},
		{workdir, "workdir", "push", "", platforms},
		{workdir, "defaults-run", "push", "", platforms},
		{workdir, "composite-fail-with-output", "push", "", platforms},
		{workdir, "issue-597", "push", "", platforms},
		{workdir, "issue-598", "push", "", platforms},
		{workdir, "if-env-act", "push", "", platforms},
		{workdir, "env-and-path", "push", "", platforms},
		{workdir, "non-existent-action", "push", "Job 'nopanic' failed", platforms},
		{workdir, "outputs", "push", "", platforms},
		{workdir, "steps-context/conclusion", "push", "", platforms},
		{workdir, "steps-context/outcome", "push", "", platforms},
		{workdir, "job-status-check", "push", "job 'fail' failed", platforms},
		{workdir, "if-expressions", "push", "Job 'mytest' failed", platforms},
		{"../model/testdata", "strategy", "push", "", platforms}, // TODO: move all testdata into pkg so we can validate it with planner and runner
		// {"testdata", "issue-228", "push", "", platforms, }, // TODO [igni]: Remove this once everything passes
		{"../model/testdata", "container-volumes", "push", "", platforms},
	}
<<<<<<< HEAD
	// 5 of the above tests seem to have problems running on github on a tty
	tablesTty := []TestJobFileInfo{
		{"testdata", "commands-waiting-for-input-freeze", "push", "", map[string]string{"ubuntu-latest": "ghcr.io/catthehacker/ubuntu:act-latest"}, ""}, // Need larger image for git freeze test
	}
	log.SetLevel(log.DebugLevel)

	ctx := context.Background()
=======
>>>>>>> 72dd2d34

	for _, table := range tables {
		runTestJobFile(ctx, t, table, false)
	}
	for _, table := range tablesTty {
		runTestJobFile(ctx, t, table, true)
	}
}

func TestRunDifferentArchitecture(t *testing.T) {
	if testing.Short() {
		t.Skip("skipping integration test")
	}

	tjfi := TestJobFileInfo{
		workdir:      workdir,
		workflowPath: "basic",
		eventName:    "push",
		errorMessage: "",
		platforms:    platforms,
	}

	tjfi.runTest(context.Background(), t, &Config{ContainerArchitecture: "linux/arm64"})
}

func TestRunEventSecrets(t *testing.T) {
	if testing.Short() {
		t.Skip("skipping integration test")
	}
	workflowPath := "secrets"

	tjfi := TestJobFileInfo{
		workdir:      workdir,
		workflowPath: workflowPath,
		eventName:    "push",
		errorMessage: "",
		platforms:    platforms,
	}

	env, err := godotenv.Read(filepath.Join(workdir, workflowPath, ".env"))
	assert.NoError(t, err, "Failed to read .env")
	secrets, _ := godotenv.Read(filepath.Join(workdir, workflowPath, ".secrets"))
	assert.NoError(t, err, "Failed to read .secrets")

	tjfi.runTest(context.Background(), t, &Config{Secrets: secrets, Env: env})
}

func TestRunEventPullRequest(t *testing.T) {
	if testing.Short() {
		t.Skip("skipping integration test")
	}

	workflowPath := "pull-request"

	tjfi := TestJobFileInfo{
		workdir:      workdir,
		workflowPath: workflowPath,
		eventName:    "pull_request",
		errorMessage: "",
		platforms:    platforms,
	}

	tjfi.runTest(context.Background(), t, &Config{EventPath: filepath.Join(workdir, workflowPath, "event.json")})
}

func TestContainerPath(t *testing.T) {
	type containerPathJob struct {
		destinationPath string
		sourcePath      string
		workDir         string
	}

	if runtime.GOOS == "windows" {
		cwd, err := os.Getwd()
		if err != nil {
			log.Error(err)
		}

		rootDrive := os.Getenv("SystemDrive")
		rootDriveLetter := strings.ReplaceAll(strings.ToLower(rootDrive), `:`, "")
		for _, v := range []containerPathJob{
			{"/mnt/c/Users/act/go/src/github.com/nektos/act", "C:\\Users\\act\\go\\src\\github.com\\nektos\\act\\", ""},
			{"/mnt/f/work/dir", `F:\work\dir`, ""},
			{"/mnt/c/windows/to/unix", "windows\\to\\unix", fmt.Sprintf("%s\\", rootDrive)},
			{fmt.Sprintf("/mnt/%v/act", rootDriveLetter), "act", fmt.Sprintf("%s\\", rootDrive)},
		} {
			if v.workDir != "" {
				if err := os.Chdir(v.workDir); err != nil {
					log.Error(err)
					t.Fail()
				}
			}

			runnerConfig := &Config{
				Workdir: v.sourcePath,
			}

			assert.Equal(t, v.destinationPath, runnerConfig.containerPath(runnerConfig.Workdir))
		}

		if err := os.Chdir(cwd); err != nil {
			log.Error(err)
		}
	} else {
		cwd, err := os.Getwd()
		if err != nil {
			log.Error(err)
		}
		for _, v := range []containerPathJob{
			{"/home/act/go/src/github.com/nektos/act", "/home/act/go/src/github.com/nektos/act", ""},
			{"/home/act", `/home/act/`, ""},
			{cwd, ".", ""},
		} {
			runnerConfig := &Config{
				Workdir: v.sourcePath,
			}

			assert.Equal(t, v.destinationPath, runnerConfig.containerPath(runnerConfig.Workdir))
		}
	}
}<|MERGE_RESOLUTION|>--- conflicted
+++ resolved
@@ -69,26 +69,8 @@
 	platforms    map[string]string
 }
 
-<<<<<<< HEAD
-func runTestJobFile(ctx context.Context, t *testing.T, tjfi TestJobFileInfo, tty bool) {
-	t.Run(tjfi.workflowPath, func(t *testing.T) {
-		workdir, err := filepath.Abs(tjfi.workdir)
-		assert.Nil(t, err, workdir)
-		fullWorkflowPath := filepath.Join(workdir, tjfi.workflowPath)
-		runnerConfig := &Config{
-			Workdir:               workdir,
-			BindWorkdir:           false,
-			EventName:             tjfi.eventName,
-			Platforms:             tjfi.platforms,
-			ReuseContainers:       false,
-			ContainerArchitecture: tjfi.containerArchitecture,
-			GitHubInstance:        "github.com",
-			Tty:                   tty,
-		}
-=======
 func (j *TestJobFileInfo) runTest(ctx context.Context, t *testing.T, cfg *Config) {
 	log.SetLevel(logLevel)
->>>>>>> 72dd2d34
 
 	workdir, err := filepath.Abs(j.workdir)
 	assert.Nil(t, err, workdir)
@@ -105,6 +87,7 @@
 		Secrets:               cfg.Secrets,
 		GitHubInstance:        "github.com",
 		ContainerArchitecture: cfg.ContainerArchitecture,
+		Tty:                   cfg.Tty,
 	}
 
 	runner, err := New(runnerConfig)
@@ -195,22 +178,18 @@
 		// {"testdata", "issue-228", "push", "", platforms, }, // TODO [igni]: Remove this once everything passes
 		{"../model/testdata", "container-volumes", "push", "", platforms},
 	}
-<<<<<<< HEAD
 	// 5 of the above tests seem to have problems running on github on a tty
 	tablesTty := []TestJobFileInfo{
-		{"testdata", "commands-waiting-for-input-freeze", "push", "", map[string]string{"ubuntu-latest": "ghcr.io/catthehacker/ubuntu:act-latest"}, ""}, // Need larger image for git freeze test
-	}
-	log.SetLevel(log.DebugLevel)
-
-	ctx := context.Background()
-=======
->>>>>>> 72dd2d34
+		{"testdata", "commands-waiting-for-input-freeze", "push", "", map[string]string{"ubuntu-latest": "ghcr.io/catthehacker/ubuntu:act-latest"}}, // Need larger image for git freeze test
+	}
 
 	for _, table := range tables {
-		runTestJobFile(ctx, t, table, false)
-	}
-	for _, table := range tablesTty {
-		runTestJobFile(ctx, t, table, true)
+		runTestJobFile(ctx, t, table)
+	}
+	for _, j := range tablesTty {
+		t.Run(j.workflowPath, func(t *testing.T) {
+			j.runTest(ctx, t, &Config{Tty: true})
+		})
 	}
 }
 
