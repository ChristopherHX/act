--- conflicted
+++ resolved
@@ -22,35 +22,6 @@
 
 // Config contains the config for a new runner
 type Config struct {
-<<<<<<< HEAD
-	Actor                 string            // the user that triggered the event
-	Workdir               string            // path to working directory
-	BindWorkdir           bool              // bind the workdir to the job container
-	EventName             string            // name of event to run
-	EventPath             string            // path to JSON file to use for event.json in containers
-	DefaultBranch         string            // name of the main branch for this repository
-	ReuseContainers       bool              // reuse containers to maintain state
-	ForcePull             bool              // force pulling of the image, even if already present
-	ForceRebuild          bool              // force rebuilding local docker image action
-	LogOutput             bool              // log the output from docker run
-	Env                   map[string]string // env for containers
-	Secrets               map[string]string // list of secrets
-	InsecureSecrets       bool              // switch hiding output when printing to terminal
-	Platforms             map[string]string // list of platforms
-	Privileged            bool              // use privileged mode
-	UsernsMode            string            // user namespace to use
-	ContainerArchitecture string            // Desired OS/architecture platform for running containers
-	ContainerDaemonSocket string            // Path to Docker daemon socket
-	UseGitIgnore          bool              // controls if paths in .gitignore should not be copied into container, default true
-	GitHubInstance        string            // GitHub instance to use, default "github.com"
-	ContainerCapAdd       []string          // list of kernel capabilities to add to the containers
-	ContainerCapDrop      []string          // list of kernel capabilities to remove from the containers
-	AutoRemove            bool              // controls if the container is automatically removed upon workflow completion
-	ForceRemoteCheckout   bool
-	CompositeRestrictions *model.CompositeRestrictions
-	ArtifactServerPath    string // the path where the artifact server stores uploads
-	ArtifactServerPort    string // the port the artifact server binds to
-=======
 	Actor                 string                       // the user that triggered the event
 	Workdir               string                       // path to working directory
 	BindWorkdir           bool                         // bind the workdir to the job container
@@ -77,7 +48,7 @@
 	ArtifactServerPath    string                       // the path where the artifact server stores uploads
 	ArtifactServerPort    string                       // the port the artifact server binds to
 	CompositeRestrictions *model.CompositeRestrictions // describes which features are available in composite actions
->>>>>>> 64cd2d2e
+	ForceRemoteCheckout   bool
 }
 
 // Resolves the equivalent host path inside the container
@@ -226,18 +197,11 @@
 
 func (runner *runnerImpl) newRunContext(run *model.Run, matrix map[string]interface{}) *RunContext {
 	rc := &RunContext{
-<<<<<<< HEAD
-		Config:    runner.config,
-		Run:       run,
-		EventJSON: runner.eventJSON,
-		Matrix:    matrix,
-=======
 		Config:      runner.config,
 		Run:         run,
 		EventJSON:   runner.eventJSON,
 		StepResults: make(map[string]*model.StepResult),
 		Matrix:      matrix,
->>>>>>> 64cd2d2e
 	}
 	rc.ExprEval = rc.NewExpressionEvaluator()
 	rc.Name = rc.ExprEval.Interpolate(run.String())
