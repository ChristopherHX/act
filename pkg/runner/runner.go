--- conflicted
+++ resolved
@@ -44,10 +44,7 @@
 	ContainerCapAdd       []string          // list of kernel capabilities to add to the containers
 	ContainerCapDrop      []string          // list of kernel capabilities to remove from the containers
 	AutoRemove            bool              // controls if the container is automatically removed upon workflow completion
-<<<<<<< HEAD
 	ForceRemoteCheckout   bool
-=======
->>>>>>> 63535466
 	CompositeRestrictions *model.CompositeRestrictions
 }
 
