--- conflicted
+++ resolved
@@ -10,10 +10,7 @@
 	log "github.com/sirupsen/logrus"
 
 	"github.com/nektos/act/pkg/common"
-<<<<<<< HEAD
-=======
 	"github.com/nektos/act/pkg/common/git"
->>>>>>> d792c99f
 	"github.com/nektos/act/pkg/container"
 	"github.com/nektos/act/pkg/model"
 )
@@ -25,57 +22,6 @@
 
 // Config contains the config for a new runner
 type Config struct {
-<<<<<<< HEAD
-	Actor                     string                       // the user that triggered the event
-	Workdir                   string                       // path to working directory
-	BindWorkdir               bool                         // bind the workdir to the job container
-	EventName                 string                       // name of event to run
-	EventPath                 string                       // path to JSON file to use for event.json in containers
-	DefaultBranch             string                       // name of the main branch for this repository
-	ReuseContainers           bool                         // reuse containers to maintain state
-	ForcePull                 bool                         // force pulling of the image, even if already present
-	ForceRebuild              bool                         // force rebuilding local docker image action
-	LogOutput                 bool                         // log the output from docker run
-	Env                       map[string]string            // env for containers
-	Secrets                   map[string]string            // list of secrets
-	InsecureSecrets           bool                         // switch hiding output when printing to terminal
-	Platforms                 map[string]string            // list of platforms
-	Privileged                bool                         // use privileged mode
-	UsernsMode                string                       // user namespace to use
-	ContainerArchitecture     string                       // Desired OS/architecture platform for running containers
-	ContainerDaemonSocket     string                       // Path to Docker daemon socket
-	UseGitIgnore              bool                         // controls if paths in .gitignore should not be copied into container, default true
-	GitHubInstance            string                       // GitHub instance to use, default "github.com"
-	GitHubServerUrl           string                       // GitHub server url to use
-	GitHubApiServerUrl        string                       // GitHub api server url to use
-	GitHubGraphQlApiServerUrl string                       // GitHub graphql server url to use
-	ContainerCapAdd           []string                     // list of kernel capabilities to add to the containers
-	ContainerCapDrop          []string                     // list of kernel capabilities to remove from the containers
-	AutoRemove                bool                         // controls if the container is automatically removed upon workflow completion
-	ArtifactServerPath        string                       // the path where the artifact server stores uploads
-	ArtifactServerPort        string                       // the port the artifact server binds to
-	CompositeRestrictions     *model.CompositeRestrictions // describes which features are available in composite actions
-	ForceRemoteCheckout       bool
-}
-
-// Resolves the equivalent host path inside the container
-// This is required for windows and WSL 2 to translate things like C:\Users\Myproject to /mnt/users/Myproject
-// For use in docker volumes and binds
-func (rc *RunContext) containerPath(path string) string {
-	if rc.Local {
-		if he, ok := rc.JobContainer.(*container.HostExecutor); ok {
-			if bp, err := filepath.Rel(rc.Config.Workdir, path); err != nil {
-				return filepath.Join(he.Path, bp)
-			} else if filepath.Clean(rc.Config.Workdir) == filepath.Clean(path) {
-				return he.Path
-			}
-		}
-		return path
-	}
-	if runtime.GOOS == "windows" && strings.Contains(path, "/") {
-		log.Error("You cannot specify linux style local paths (/mnt/etc) on Windows as it does not understand them.")
-		return ""
-=======
 	Actor                              string                     // the user that triggered the event
 	Workdir                            string                     // path to working directory
 	BindWorkdir                        bool                       // bind the workdir to the job container
@@ -120,7 +66,6 @@
 func (runnerConfig *Config) GetGitHubServerUrl() string {
 	if len(runnerConfig.GitHubServerUrl) > 0 {
 		return runnerConfig.GitHubServerUrl
->>>>>>> d792c99f
 	}
 	return fmt.Sprintf("https://%s", runnerConfig.GitHubInstance)
 }
@@ -150,15 +95,8 @@
 	return runnerConfig.GitHubInstance
 }
 
-<<<<<<< HEAD
-// Resolves the equivalent host path inside the container
-// This is required for windows and WSL 2 to translate things like C:\Users\Myproject to /mnt/users/Myproject
-func (rc *RunContext) ContainerWorkdir() string {
-	return rc.containerPath(rc.Config.Workdir)
-=======
 type caller struct {
 	runContext *RunContext
->>>>>>> d792c99f
 }
 
 type runnerImpl struct {
@@ -201,6 +139,7 @@
 // NewPlanExecutor ...
 func (runner *runnerImpl) NewPlanExecutor(plan *model.Plan) common.Executor {
 	maxJobNameLen := 0
+
 	stagePipeline := make([]common.Executor, 0)
 	for i := range plan.Stages {
 		stage := plan.Stages[i]
