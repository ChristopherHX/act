--- conflicted
+++ resolved
@@ -51,11 +51,8 @@
 	ArtifactServerPort    string                       // the port the artifact server binds to
 	CompositeRestrictions *model.CompositeRestrictions // describes which features are available in composite actions
 	NoSkipCheckout        bool                         // do not skip actions/checkout
-<<<<<<< HEAD
+	RemoteName            string                       // remote name in local git repo config
 	Tty                   bool                         // allocate a pseudo tty
-=======
-	RemoteName            string                       // remote name in local git repo config
->>>>>>> 72dd2d34
 }
 
 // Resolves the equivalent host path inside the container
