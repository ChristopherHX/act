package model

import (
	"fmt"
	"io"
	"os"
	"reflect"
	"regexp"
	"strconv"
	"strings"

	"github.com/nektos/act/pkg/common"
	log "github.com/sirupsen/logrus"
	"gopkg.in/yaml.v3"
)

// Workflow is the structure of the files in .github/workflows
type Workflow struct {
	File     string
	Name     string            `yaml:"name"`
	RawOn    yaml.Node         `yaml:"on"`
	Env      map[string]string `yaml:"env"`
	Jobs     map[string]*Job   `yaml:"jobs"`
	Defaults Defaults          `yaml:"defaults"`
}

// CompositeRestrictions is the structure to control what is allowed in composite actions
type CompositeRestrictions struct {
	AllowCompositeUses            bool
	AllowCompositeIf              bool
	AllowCompositeContinueOnError bool
}

func defaultCompositeRestrictions() *CompositeRestrictions {
	return &CompositeRestrictions{
		AllowCompositeUses:            true,
<<<<<<< HEAD
		AllowCompositeIf:              false,
=======
		AllowCompositeIf:              true,
>>>>>>> 64cd2d2e
		AllowCompositeContinueOnError: false,
	}
}

// On events for the workflow
func (w *Workflow) On() []string {
	switch w.RawOn.Kind {
	case yaml.ScalarNode:
		var val string
		err := w.RawOn.Decode(&val)
		if err != nil {
			log.Fatal(err)
		}
		return []string{val}
	case yaml.SequenceNode:
		var val []string
		err := w.RawOn.Decode(&val)
		if err != nil {
			log.Fatal(err)
		}
		return val
	case yaml.MappingNode:
		var val map[string]interface{}
		err := w.RawOn.Decode(&val)
		if err != nil {
			log.Fatal(err)
		}
		var keys []string
		for k := range val {
			keys = append(keys, k)
		}
		return keys
	}
	return nil
}

// Job is the structure of one job in a workflow
type Job struct {
	Name           string                    `yaml:"name"`
	RawNeeds       yaml.Node                 `yaml:"needs"`
	RawRunsOn      yaml.Node                 `yaml:"runs-on"`
	Env            yaml.Node                 `yaml:"env"`
	If             yaml.Node                 `yaml:"if"`
	Steps          []*Step                   `yaml:"steps"`
	TimeoutMinutes int64                     `yaml:"timeout-minutes"`
	Services       map[string]*ContainerSpec `yaml:"services"`
	Strategy       *Strategy                 `yaml:"strategy"`
	RawContainer   yaml.Node                 `yaml:"container"`
	Defaults       Defaults                  `yaml:"defaults"`
	Outputs        map[string]string         `yaml:"outputs"`
	Result         string
}

// Strategy for the job
type Strategy struct {
	FailFast          bool
	MaxParallel       int
	FailFastString    string    `yaml:"fail-fast"`
	MaxParallelString string    `yaml:"max-parallel"`
	RawMatrix         yaml.Node `yaml:"matrix"`
}

// Default settings that will apply to all steps in the job or workflow
type Defaults struct {
	Run RunDefaults `yaml:"run"`
}

// Defaults for all run steps in the job or workflow
type RunDefaults struct {
	Shell            string `yaml:"shell"`
	WorkingDirectory string `yaml:"working-directory"`
}

// GetMaxParallel sets default and returns value for `max-parallel`
func (s Strategy) GetMaxParallel() int {
	// MaxParallel default value is `GitHub will maximize the number of jobs run in parallel depending on the available runners on GitHub-hosted virtual machines`
	// So I take the liberty to hardcode default limit to 4 and this is because:
	// 1: tl;dr: self-hosted does only 1 parallel job - https://github.com/actions/runner/issues/639#issuecomment-825212735
	// 2: GH has 20 parallel job limit (for free tier) - https://github.com/github/docs/blob/3ae84420bd10997bb5f35f629ebb7160fe776eae/content/actions/reference/usage-limits-billing-and-administration.md?plain=1#L45
	// 3: I want to add support for MaxParallel to act and 20! parallel jobs is a bit overkill IMHO
	maxParallel := 4
	if s.MaxParallelString != "" {
		var err error
		if maxParallel, err = strconv.Atoi(s.MaxParallelString); err != nil {
			log.Errorf("Failed to parse 'max-parallel' option: %v", err)
		}
	}
	return maxParallel
}

// GetFailFast sets default and returns value for `fail-fast`
func (s Strategy) GetFailFast() bool {
	// FailFast option is true by default: https://github.com/github/docs/blob/3ae84420bd10997bb5f35f629ebb7160fe776eae/content/actions/reference/workflow-syntax-for-github-actions.md?plain=1#L1107
	failFast := true
	log.Debug(s.FailFastString)
	if s.FailFastString != "" {
		var err error
		if failFast, err = strconv.ParseBool(s.FailFastString); err != nil {
			log.Errorf("Failed to parse 'fail-fast' option: %v", err)
		}
	}
	return failFast
}

// Container details for the job
func (j *Job) Container() *ContainerSpec {
	var val *ContainerSpec
	switch j.RawContainer.Kind {
	case yaml.ScalarNode:
		val = new(ContainerSpec)
		err := j.RawContainer.Decode(&val.Image)
		if err != nil {
			log.Fatal(err)
		}
	case yaml.MappingNode:
		val = new(ContainerSpec)
		err := j.RawContainer.Decode(val)
		if err != nil {
			log.Fatal(err)
		}
	}
	return val
}

// Needs list for Job
func (j *Job) Needs() []string {
	switch j.RawNeeds.Kind {
	case yaml.ScalarNode:
		var val string
		err := j.RawNeeds.Decode(&val)
		if err != nil {
			log.Fatal(err)
		}
		return []string{val}
	case yaml.SequenceNode:
		var val []string
		err := j.RawNeeds.Decode(&val)
		if err != nil {
			log.Fatal(err)
		}
		return val
	}
	return nil
}

// RunsOn list for Job
func (j *Job) RunsOn() []string {
	switch j.RawRunsOn.Kind {
	case yaml.ScalarNode:
		var val string
		err := j.RawRunsOn.Decode(&val)
		if err != nil {
			log.Fatal(err)
		}
		return []string{val}
	case yaml.SequenceNode:
		var val []string
		err := j.RawRunsOn.Decode(&val)
		if err != nil {
			log.Fatal(err)
		}
		return val
	}
	return nil
}

func environment(yml yaml.Node) map[string]string {
	env := make(map[string]string)
	if yml.Kind == yaml.MappingNode {
		if err := yml.Decode(&env); err != nil {
			log.Fatal(err)
		}
	}
	return env
}

// Environments returns string-based key=value map for a job
func (j *Job) Environment() map[string]string {
	return environment(j.Env)
}

// Matrix decodes RawMatrix YAML node
func (j *Job) Matrix() map[string][]interface{} {
	if j.Strategy.RawMatrix.Kind == yaml.MappingNode {
		var val map[string][]interface{}
		if err := j.Strategy.RawMatrix.Decode(&val); err != nil {
			log.Fatal(err)
		}
		return val
	}
	return nil
}

// GetMatrixes returns the matrix cross product
// It skips includes and hard fails excludes for non-existing keys
// nolint:gocyclo
func (j *Job) GetMatrixes() []map[string]interface{} {
	matrixes := make([]map[string]interface{}, 0)
	if j.Strategy != nil {
		j.Strategy.FailFast = j.Strategy.GetFailFast()
		j.Strategy.MaxParallel = j.Strategy.GetMaxParallel()

		if m := j.Matrix(); m != nil {
			includes := make([]map[string]interface{}, 0)
			for _, v := range m["include"] {
				switch t := v.(type) {
				case []interface{}:
					for _, i := range t {
						i := i.(map[string]interface{})
						for k := range i {
							if _, ok := m[k]; ok {
								includes = append(includes, i)
								break
							}
						}
					}
				case interface{}:
					v := v.(map[string]interface{})
					for k := range v {
						if _, ok := m[k]; ok {
							includes = append(includes, v)
							break
						}
					}
				}
			}
			delete(m, "include")

			excludes := make([]map[string]interface{}, 0)
			for _, e := range m["exclude"] {
				e := e.(map[string]interface{})
				for k := range e {
					if _, ok := m[k]; ok {
						excludes = append(excludes, e)
					} else {
						// We fail completely here because that's what GitHub does for non-existing matrix keys, fail on exclude, silent skip on include
						log.Fatalf("The workflow is not valid. Matrix exclude key '%s' does not match any key within the matrix", k)
					}
				}
			}
			delete(m, "exclude")

			matrixProduct := common.CartesianProduct(m)
		MATRIX:
			for _, matrix := range matrixProduct {
				for _, exclude := range excludes {
					if commonKeysMatch(matrix, exclude) {
						log.Debugf("Skipping matrix '%v' due to exclude '%v'", matrix, exclude)
						continue MATRIX
					}
				}
				matrixes = append(matrixes, matrix)
			}
			for _, include := range includes {
				log.Debugf("Adding include '%v'", include)
				matrixes = append(matrixes, include)
			}
		} else {
			matrixes = append(matrixes, make(map[string]interface{}))
		}
	} else {
		matrixes = append(matrixes, make(map[string]interface{}))
	}
	return matrixes
}

func commonKeysMatch(a map[string]interface{}, b map[string]interface{}) bool {
	for aKey, aVal := range a {
		if bVal, ok := b[aKey]; ok && !reflect.DeepEqual(aVal, bVal) {
			return false
		}
	}
	return true
}

// ContainerSpec is the specification of the container to use for the job
type ContainerSpec struct {
	Image       string            `yaml:"image"`
	Env         map[string]string `yaml:"env"`
	Ports       []string          `yaml:"ports"`
	Volumes     []string          `yaml:"volumes"`
	Options     string            `yaml:"options"`
	Credentials map[string]string `yaml:"credentials"`
	Entrypoint  string
	Args        string
	Name        string
	Reuse       bool
}

// Step is the structure of one step in a job
type Step struct {
	ID               string            `yaml:"id"`
	If               yaml.Node         `yaml:"if"`
	Name             string            `yaml:"name"`
	Uses             string            `yaml:"uses"`
	Run              string            `yaml:"run"`
	WorkingDirectory string            `yaml:"working-directory"`
	Shell            string            `yaml:"shell"`
	Env              yaml.Node         `yaml:"env"`
	With             map[string]string `yaml:"with"`
	ContinueOnError  bool              `yaml:"continue-on-error"`
	TimeoutMinutes   int64             `yaml:"timeout-minutes"`
}

// String gets the name of step
func (s *Step) String() string {
	if s.Name != "" {
		return s.Name
	} else if s.Uses != "" {
		return s.Uses
	} else if s.Run != "" {
		return s.Run
	}
	return s.ID
}

// Environments returns string-based key=value map for a step
func (s *Step) Environment() map[string]string {
	return environment(s.Env)
}

// GetEnv gets the env for a step
func (s *Step) GetEnv() map[string]string {
	env := s.Environment()

	for k, v := range s.With {
		envKey := regexp.MustCompile("[^A-Z0-9-]").ReplaceAllString(strings.ToUpper(k), "_")
		envKey = fmt.Sprintf("INPUT_%s", strings.ToUpper(envKey))
		env[envKey] = v
	}
	return env
}

// ShellCommand returns the command for the shell
func (s *Step) ShellCommand() string {
	shellCommand := ""

	//Reference: https://github.com/actions/runner/blob/8109c962f09d9acc473d92c595ff43afceddb347/src/Runner.Worker/Handlers/ScriptHandlerHelpers.cs#L9-L17
	switch s.Shell {
	case "", "bash":
		shellCommand = "bash --noprofile --norc -e -o pipefail \"{0}\""
	case "pwsh":
		shellCommand = "pwsh -command . '{0}'"
	case "python":
		shellCommand = "python \"{0}\""
	case "sh":
		shellCommand = "sh -e -c \"{0}\""
	case "cmd":
		shellCommand = os.ExpandEnv("${ComSpec} /D /E:ON /V:OFF /S /C \"CALL \"{0}\"\"")
	case "powershell":
		shellCommand = "powershell -command . '{0}'"
	default:
		shellCommand = s.Shell
	}
	return shellCommand
}

// StepType describes what type of step we are about to run
type StepType int

const (
	// StepTypeRun is all steps that have a `run` attribute
	StepTypeRun StepType = iota

	// StepTypeUsesDockerURL is all steps that have a `uses` that is of the form `docker://...`
	StepTypeUsesDockerURL

	// StepTypeUsesActionLocal is all steps that have a `uses` that is a local action in a subdirectory
	StepTypeUsesActionLocal

	// StepTypeUsesActionRemote is all steps that have a `uses` that is a reference to a github repo
	StepTypeUsesActionRemote

	// StepTypeInvalid is for steps that have invalid step action
	StepTypeInvalid
)

// Type returns the type of the step
func (s *Step) Type() StepType {
	if s.Run != "" {
		if s.Uses != "" {
			return StepTypeInvalid
		}
		return StepTypeRun
	} else if strings.HasPrefix(s.Uses, "docker://") {
		return StepTypeUsesDockerURL
	} else if strings.HasPrefix(s.Uses, "./") {
		return StepTypeUsesActionLocal
	}
	return StepTypeUsesActionRemote
}

func (s *Step) Validate(config *CompositeRestrictions) error {
	if config == nil {
		config = defaultCompositeRestrictions()
	}
	if s.Type() != StepTypeRun && !config.AllowCompositeUses {
		return fmt.Errorf("(StepID: %s): Unexpected value 'uses'", s.String())
	} else if s.Type() == StepTypeRun && s.Shell == "" {
		return fmt.Errorf("(StepID: %s): Required property is missing: 'shell'", s.String())
	} else if !s.If.IsZero() && !config.AllowCompositeIf {
		return fmt.Errorf("(StepID: %s): Property is not available: 'if'", s.String())
	} else if s.ContinueOnError && !config.AllowCompositeContinueOnError {
		return fmt.Errorf("(StepID: %s): Property is not available: 'continue-on-error'", s.String())
	}
	return nil
}

// ReadWorkflow returns a list of jobs for a given workflow file reader
func ReadWorkflow(in io.Reader) (*Workflow, error) {
	w := new(Workflow)
	err := yaml.NewDecoder(in).Decode(w)
	return w, err
}

// GetJob will get a job by name in the workflow
func (w *Workflow) GetJob(jobID string) *Job {
	for id, j := range w.Jobs {
		if jobID == id {
			if j.Name == "" {
				j.Name = id
			}
			if j.If.Value == "" {
				j.If.Value = "success()"
			}
			return j
		}
	}
	return nil
}

// GetJobIDs will get all the job names in the workflow
func (w *Workflow) GetJobIDs() []string {
	ids := make([]string, 0)
	for id := range w.Jobs {
		ids = append(ids, id)
	}
	return ids
}<|MERGE_RESOLUTION|>--- conflicted
+++ resolved
@@ -34,11 +34,7 @@
 func defaultCompositeRestrictions() *CompositeRestrictions {
 	return &CompositeRestrictions{
 		AllowCompositeUses:            true,
-<<<<<<< HEAD
-		AllowCompositeIf:              false,
-=======
 		AllowCompositeIf:              true,
->>>>>>> 64cd2d2e
 		AllowCompositeContinueOnError: false,
 	}
 }
