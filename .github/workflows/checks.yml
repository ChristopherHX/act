--- conflicted
+++ resolved
@@ -21,11 +21,7 @@
       - uses: golangci/golangci-lint-action@v2
         with:
           version: latest
-<<<<<<< HEAD
-      - uses: github/super-linter@v3
-=======
       - uses: megalinter/megalinter/flavors/go@v5
->>>>>>> 64cd2d2e
         env:
           DEFAULT_BRANCH: master
           GITHUB_TOKEN: ${{ secrets.GITHUB_TOKEN }}
