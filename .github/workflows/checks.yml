--- conflicted
+++ resolved
@@ -2,14 +2,11 @@
 on: [pull_request, workflow_dispatch]
 
 env:
-<<<<<<< HEAD
   ACT_OWNER: ${{ github.repository_owner }}
   ACT_REPOSITORY: ${{ github.repository }}
   CACHED_DOCKER_IMAGES: '"node:12-buster" "node:12-buster-slim" "ubuntu:18.04" "ubuntu:latest" "alpine:3.10" "tonistiigi/binfmt:latest"'
   CACHED_DOCKER_IMAGES_KEY: docker-images-0
-=======
   GO_VERSION: 1.17
->>>>>>> 4c645b3e
 
 jobs:
   lint:
