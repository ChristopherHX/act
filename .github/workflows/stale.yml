--- conflicted
+++ resolved
@@ -8,11 +8,7 @@
     name: Stale
     runs-on: ubuntu-latest
     steps:
-<<<<<<< HEAD
-      - uses: actions/stale@v3
-=======
       - uses: actions/stale@v4
->>>>>>> 63535466
         with:
           repo-token: ${{ secrets.GITHUB_TOKEN }}
           stale-issue-message: 'Issue is stale and will be closed in 14 days unless there is new activity'
