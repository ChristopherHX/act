![act-logo](https://github.com/nektos/act/wiki/img/logo-150.png)

# Overview [![push](https://github.com/nektos/act/workflows/push/badge.svg?branch=master&event=push)](https://github.com/nektos/act/actions) [![Join the chat at https://gitter.im/nektos/act](https://badges.gitter.im/nektos/act.svg)](https://gitter.im/nektos/act?utm_source=badge&utm_medium=badge&utm_campaign=pr-badge&utm_content=badge) [![Go Report Card](https://goreportcard.com/badge/github.com/nektos/act)](https://goreportcard.com/report/github.com/nektos/act) [![awesome-runners](https://img.shields.io/badge/listed%20on-awesome--runners-blue.svg)](https://github.com/jonico/awesome-runners)

> "Think globally, `act` locally"

Run your [GitHub Actions](https://developer.github.com/actions/) locally! Why would you want to do this? Two reasons:

- **Fast Feedback** - Rather than having to commit/push every time you want to test out the changes you are making to your `.github/workflows/` files (or for any changes to embedded GitHub actions), you can use `act` to run the actions locally. The [environment variables](https://help.github.com/en/actions/configuring-and-managing-workflows/using-environment-variables#default-environment-variables) and [filesystem](https://help.github.com/en/actions/reference/virtual-environments-for-github-hosted-runners#filesystems-on-github-hosted-runners) are all configured to match what GitHub provides.
- **Local Task Runner** - I love [make](<https://en.wikipedia.org/wiki/Make_(software)>). However, I also hate repeating myself. With `act`, you can use the GitHub Actions defined in your `.github/workflows/` to replace your `Makefile`!

# How Does It Work?

When you run `act` it reads in your GitHub Actions from `.github/workflows/` and determines the set of actions that need to be run. It uses the Docker API to either pull or build the necessary images, as defined in your workflow files and finally determines the execution path based on the dependencies that were defined. Once it has the execution path, it then uses the Docker API to run containers for each action based on the images prepared earlier. The [environment variables](https://help.github.com/en/actions/configuring-and-managing-workflows/using-environment-variables#default-environment-variables) and [filesystem](https://help.github.com/en/actions/reference/virtual-environments-for-github-hosted-runners#filesystems-on-github-hosted-runners) are all configured to match what GitHub provides.

Let's see it in action with a [sample repo](https://github.com/cplee/github-actions-demo)!

![Demo](https://github.com/nektos/act/wiki/quickstart/act-quickstart-2.gif)

# Installation

## Necessary prerequisites for running `act`

`act` depends on `docker` to run workflows.

If you are using macOS, please be sure to follow the steps outlined in [Docker Docs for how to install Docker Desktop for Mac](https://docs.docker.com/docker-for-mac/install/).

If you are using Windows, please follow steps for [installing Docker Desktop on Windows](https://docs.docker.com/docker-for-windows/install/).

If you are using Linux, you will need to [install Docker Engine](https://docs.docker.com/engine/install/).

`act` is currently not supported with `podman` or other container backends (it might work, but it's not guaranteed). Please see [#303](https://github.com/nektos/act/issues/303) for updates.

## Installation through package managers

### [Homebrew](https://brew.sh/) (Linux/macOS)

[![homebrew version](https://img.shields.io/homebrew/v/act)](https://github.com/nektos/homebrew-tap/blob/master/Formula/act.rb)

```shell
brew install act
```

### [MacPorts](https://www.macports.org) (macOS)

```shell
sudo port install act
```

### [Chocolatey](https://chocolatey.org/) (Windows)

[![choco-shield](https://img.shields.io/chocolatey/v/act-cli)](https://community.chocolatey.org/packages/act-cli)

```shell
choco install act-cli
```

### [Scoop](https://scoop.sh/) (Windows)

[![scoop-shield](https://img.shields.io/scoop/v/act)](https://github.com/ScoopInstaller/Main/blob/master/bucket/act.json)

```shell
scoop install act
```

### [AUR](https://aur.archlinux.org/packages/act/) (Linux)

[![aur-shield](https://img.shields.io/aur/version/act)](https://aur.archlinux.org/packages/act/)

```shell
yay -S act
```

<<<<<<< HEAD
### Nix (Linux/macOS)
=======
### [Nix](https://nixos.org) (Linux/macOS)

[Nix recipe](https://github.com/NixOS/nixpkgs/blob/master/pkgs/development/tools/misc/act/default.nix)
>>>>>>> 63535466

Global install:

```sh
nix-env -iA nixpkgs.act
```

or through `nix-shell`:

```sh
nix-shell -p act
```

<<<<<<< HEAD
### Go (Linux/Windows/macOS/any other platform supported by Go)
=======
### [Go](https://golang.org) (Linux/Windows/macOS/any other platform supported by Go)
>>>>>>> 63535466

If you have Go 1.16+, you can install latest released version of `act` directly from source by running:

```sh
go install github.com/nektos/act@latest
```

or if you want to install latest unreleased version:

```sh
go install github.com/nektos/act@master
```

If you want a smaller binary size, run above commands with `-ldflags="-s -w"`

```sh
go install -ldflags="-s -w" github.com/nektos/act@...
```

## Other install options

### Bash script

Run this command in your terminal:

```shell
curl https://raw.githubusercontent.com/nektos/act/master/install.sh | sudo bash
```

### Manual download

Download the [latest release](https://github.com/nektos/act/releases/latest) and add the path to your binary into your PATH.

# Example commands

```sh
# Command structure:
act [<event>] [options]
If no event name passed, will default to "on: push"

# List the actions for the default event:
act -l

# List the actions for a specific event:
act workflow_dispatch -l

# Run the default (`push`) event:
act

# Run a specific event:
act pull_request

# Run a specific job:
act -j test

# Run in dry-run mode:
act -n

# Enable verbose-logging (can be used with any of the above commands)
act -v
```

## First `act` run

When running `act` for the first time, it will ask you to choose image to be used as default.
It will save that information to `~/.actrc`, please refer to [Configuration](#configuration) for more information about `.actrc` and to [Runners](#runners) for information about used/available Docker images.

# Flags

```none
  -a, --actor string                     user that triggered the event (default "nektos/act")
  -b, --bind                             bind working directory to container, rather than copy
      --container-architecture string    Architecture which should be used to run containers, e.g.: linux/amd64. If not specified, will use host default architecture. Requires Docker server API Version 1.41+. Ignored on earlier Docker server platforms.
      --container-daemon-socket string   Path to Docker daemon socket which will be mounted to containers (default "/var/run/docker.sock")
      --defaultbranch string             the name of the main branch
      --detect-event                     Use first event type from workflow as event that triggered the workflow
  -C, --directory string                 working directory (default ".")
  -n, --dryrun                           dryrun mode
      --env stringArray                  env to make available to actions with optional value (e.g. --env myenv=foo or --env myenv)
      --env-file string                  environment file to read and use as env in the containers (default ".env")
  -e, --eventpath string                 path to event JSON file
      --github-instance string           GitHub instance to use. Don't use this if you are not using GitHub Enterprise Server. (default "github.com")
  -g, --graph                            draw workflows
  -h, --help                             help for act
      --insecure-secrets                 NOT RECOMMENDED! Doesn't hide secrets while printing logs.
  -j, --job string                       run job
  -l, --list                             list workflows
      --no-recurse                       Flag to disable running workflows from subdirectories of specified path in '--workflows'/'-W' flag
  -P, --platform stringArray             custom image to use per platform (e.g. -P ubuntu-18.04=nektos/act-environments-ubuntu:18.04)
      --privileged                       use privileged mode
  -p, --pull                             pull docker image(s) even if already present
  -q, --quiet                            disable logging of output from steps
  -r, --reuse                            reuse action containers to maintain state
  -s, --secret stringArray               secret to make available to actions with optional value (e.g. -s mysecret=foo or -s mysecret)
      --secret-file string               file with list of secrets to read from (e.g. --secret-file .secrets) (default ".secrets")
      --use-gitignore                    Controls whether paths specified in .gitignore should be copied into container (default true)
      --userns string                    user namespace to use
  -v, --verbose                          verbose output
  -w, --watch                            watch the contents of the local repo and run when files change
  -W, --workflows string                 path to workflow file(s) (default "./.github/workflows/")
```

In case you want to pass a value for `${{ github.token }}`, you should pass `GITHUB_TOKEN` as secret: `act -s GITHUB_TOKEN=[insert token or leave blank for secure input]`.

# Known Issues

## `MODULE_NOT_FOUND`

A `MODULE_NOT_FOUND` during `docker cp` command [#228](https://github.com/nektos/act/issues/228) can happen if you are relying on local changes that have not been pushed. This can get triggered if the action is using a path, like:

```yaml
- name: test action locally
  uses: ./
```

In this case, you _must_ use `actions/checkout@v2` with a path that _has the same name as your repository_. If your repository is called _my-action_, then your checkout step would look like:

```yaml
steps:
  - name: Checkout
    uses: actions/checkout@v2
    with:
      path: "my-action"
```

If the `path:` value doesn't match the name of the repository, a `MODULE_NOT_FOUND` will be thrown.

## `docker context` support

The current `docker context` isn't respected ([#583](https://github.com/nektos/act/issues/583)).

You can work around this by setting `DOCKER_HOST` before running `act`, with e.g:

```bash
export DOCKER_HOST=$(docker context inspect --format '{{.Endpoints.docker.Host}}')
```

# Runners

GitHub Actions offers managed [virtual environments](https://help.github.com/en/actions/reference/virtual-environments-for-github-hosted-runners) for running workflows. In order for `act` to run your workflows locally, it must run a container for the runner defined in your workflow file. Here are the images that `act` uses for each runner type and size:

<<<<<<< HEAD
| GitHub Runner   | Micro Docker Image              | Medium Docker Image                                       | Large Docker Image                                         |
| --------------- | ------------------------------- | --------------------------------------------------------- | ---------------------------------------------------------- |
| `ubuntu-latest` | [`node:12-buster-slim`][micro]  | [`ghcr.io/catthehacker/ubuntu:act-latest`][docker_images] | [`ghcr.io/catthehacker/ubuntu:full-latest`][docker_images] |
| `ubuntu-20.04`  | [`node:12-buster-slim`][micro]  | [`ghcr.io/catthehacker/ubuntu:act-20.04`][docker_images]  | [`ghcr.io/catthehacker/ubuntu:full-20.04`][docker_images]  |
| `ubuntu-18.04`  | [`node:12-buster-slim`][micro]  | [`ghcr.io/catthehacker/ubuntu:act-18.04`][docker_images]  | [`ghcr.io/catthehacker/ubuntu:full-18.04`][docker_images]  |
| `ubuntu-16.04`  | [`node:12-stretch-slim`][micro] | [`ghcr.io/catthehacker/ubuntu:act-16.04`][docker_images]  | `unavailable`                                              |

[micro]: https://hub.docker.com/_/buildpack-deps
[docker_images]: https://github.com/catthehacker/docker_images

Below platforms are currently **unsupported and won't work** (see issue [#97](https://github.com/nektos/act/issues/97))
=======
| GitHub Runner   | Micro Docker Image             | Medium Docker Image                                       | Large Docker Image                                         |
| --------------- | ------------------------------ | --------------------------------------------------------- | ---------------------------------------------------------- |
| `ubuntu-latest` | [`node:12-buster-slim`][micro] | [`ghcr.io/catthehacker/ubuntu:act-latest`][docker_images] | [`ghcr.io/catthehacker/ubuntu:full-latest`][docker_images] |
| `ubuntu-20.04`  | [`node:12-buster-slim`][micro] | [`ghcr.io/catthehacker/ubuntu:act-20.04`][docker_images]  | [`ghcr.io/catthehacker/ubuntu:full-20.04`][docker_images]  |
| `ubuntu-18.04`  | [`node:12-buster-slim`][micro] | [`ghcr.io/catthehacker/ubuntu:act-18.04`][docker_images]  | [`ghcr.io/catthehacker/ubuntu:full-18.04`][docker_images]  |

[micro]: https://hub.docker.com/_/buildpack-deps
[docker_images]: https://github.com/catthehacker/docker_images
>>>>>>> 63535466

Windows and macOS based platforms are currently **unsupported and won't work** (see issue [#97](https://github.com/nektos/act/issues/97))

## Please see [IMAGES.md](./IMAGES.md) for more information about the Docker images that can be used with `act`

## Default runners are intentionally incomplete

These default images do **not** contain **all** the tools that GitHub Actions offers by default in their runners.
Many things can work improperly or not at all while running those image.
Additionally, some software might still not work even if installed properly, since GitHub Actions are running in fully virtualized machines while `act` is using Docker containers (e.g. Docker does not support running `systemd`).
In case of any problems [please create issue](https://github.com/nektos/act/issues/new/choose) in respective repository (issues with `act` in this repository, issues with `nektos/act-environments-ubuntu:18.04` in [`nektos/act-environments`](https://github.com/nektos/act-environments) and issues with any image from user `catthehacker` in [`catthehacker/docker_images`](https://github.com/catthehacker/docker_images))

## Alternative runner images

If you need an environment that works just like the corresponding GitHub runner then consider using an image provided by [nektos/act-environments](https://github.com/nektos/act-environments):

- [`nektos/act-environments-ubuntu:18.04`](https://hub.docker.com/r/nektos/act-environments-ubuntu/tags) - built from the Packer file GitHub uses in [actions/virtual-environments](https://github.com/actions/runner).

:warning: :elephant: `*** WARNING - this image is >18GB 😱***`

- [`ghcr.io/catthehacker/ubuntu:full-*`](https://github.com/catthehacker/docker_images/pkgs/container/ubuntu) - built from Packer template provided by GitHub, see [catthehacker/virtual-environments-fork](https://github.com/catthehacker/virtual-environments-fork) or [catthehacker/docker_images](https://github.com/catthehacker/docker_images) for more information

## Use an alternative runner image

To use a different image for the runner, use the `-P` option.

```sh
act -P <platform>=<docker-image>
```

If your workflow uses `ubuntu-18.04`, consider below line as an example for changing Docker image used to run that workflow:

```sh
act -P ubuntu-18.04=nektos/act-environments-ubuntu:18.04
```

If you use multiple platforms in your workflow, you have to specify them to change which image is used.
For example, if your workflow uses `ubuntu-18.04`, `ubuntu-16.04` and `ubuntu-latest`, specify all platforms like below

```sh
act -P ubuntu-18.04=nektos/act-environments-ubuntu:18.04 -P ubuntu-latest=ubuntu:latest -P ubuntu-16.04=node:12-buster-slim
```

# Secrets

To run `act` with secrets, you can enter them interactively, supply them as environment variables or load them from a file. The following options are available for providing secrets:

- `act -s MY_SECRET=somevalue` - use `somevalue` as the value for `MY_SECRET`.
- `act -s MY_SECRET` - check for an environment variable named `MY_SECRET` and use it if it exists. If the environment variable is not defined, prompt the user for a value.
- `act --secret-file my.secrets` - load secrets values from `my.secrets` file.
  - secrets file format is the same as `.env` format

# Configuration

You can provide default configuration flags to `act` by either creating a `./.actrc` or a `~/.actrc` file. Any flags in the files will be applied before any flags provided directly on the command line. For example, a file like below will always use the `nektos/act-environments-ubuntu:18.04` image for the `ubuntu-latest` runner:

```sh
# sample .actrc file
-P ubuntu-latest=nektos/act-environments-ubuntu:18.04
```

Additionally, act supports loading environment variables from an `.env` file. The default is to look in the working directory for the file but can be overridden by:

```sh
act --env-file my.env
```

`.env`:

```env
MY_ENV_VAR=MY_ENV_VAR_VALUE
MY_2ND_ENV_VAR="my 2nd env var value"
```

# Skipping steps

Act adds a special environment variable `ACT` that can be used to skip a step that you
don't want to run locally. E.g. a step that posts a Slack message or bumps a version number.

```yml
- name: Some step
  if: ${{ !env.ACT }}
  run: |
    ...
```

# Events

Every [GitHub event](https://developer.github.com/v3/activity/events/types) is accompanied by a payload. You can provide these events in JSON format with the `--eventpath` to simulate specific GitHub events kicking off an action. For example:

```json
{
  "pull_request": {
    "head": {
      "ref": "sample-head-ref"
    },
    "base": {
      "ref": "sample-base-ref"
    }
  }
}
```

```sh
act -e pull-request.json
```

Act will properly provide `github.head_ref` and `github.base_ref` to the action as expected.

# GitHub Enterprise

Act supports using and authenticating against private GitHub Enterprise servers.
To use your custom GHE server, set the CLI flag `--github-instance` to your hostname (e.g. `github.company.com`).

Please note that if your GHE server requires authentication, we will use the secret provided via `GITHUB_TOKEN`.

Please also see the [official documentation for GitHub actions on GHE](https://docs.github.com/en/enterprise-server@3.0/admin/github-actions/about-using-actions-in-your-enterprise) for more information on how to use actions.

# Support

Need help? Ask on [Gitter](https://gitter.im/nektos/act)!

# Contributing

Want to contribute to act? Awesome! Check out the [contributing guidelines](CONTRIBUTING.md) to get involved.

## Manually building from source

- Install Go tools 1.16+ - (<https://golang.org/doc/install>)
- Clone this repo `git clone git@github.com:nektos/act.git`
- Run unit tests with `make test`
- Build and install: `make install`<|MERGE_RESOLUTION|>--- conflicted
+++ resolved
@@ -71,13 +71,9 @@
 yay -S act
 ```
 
-<<<<<<< HEAD
-### Nix (Linux/macOS)
-=======
 ### [Nix](https://nixos.org) (Linux/macOS)
 
 [Nix recipe](https://github.com/NixOS/nixpkgs/blob/master/pkgs/development/tools/misc/act/default.nix)
->>>>>>> 63535466
 
 Global install:
 
@@ -91,11 +87,7 @@
 nix-shell -p act
 ```
 
-<<<<<<< HEAD
-### Go (Linux/Windows/macOS/any other platform supported by Go)
-=======
 ### [Go](https://golang.org) (Linux/Windows/macOS/any other platform supported by Go)
->>>>>>> 63535466
 
 If you have Go 1.16+, you can install latest released version of `act` directly from source by running:
 
@@ -237,19 +229,6 @@
 
 GitHub Actions offers managed [virtual environments](https://help.github.com/en/actions/reference/virtual-environments-for-github-hosted-runners) for running workflows. In order for `act` to run your workflows locally, it must run a container for the runner defined in your workflow file. Here are the images that `act` uses for each runner type and size:
 
-<<<<<<< HEAD
-| GitHub Runner   | Micro Docker Image              | Medium Docker Image                                       | Large Docker Image                                         |
-| --------------- | ------------------------------- | --------------------------------------------------------- | ---------------------------------------------------------- |
-| `ubuntu-latest` | [`node:12-buster-slim`][micro]  | [`ghcr.io/catthehacker/ubuntu:act-latest`][docker_images] | [`ghcr.io/catthehacker/ubuntu:full-latest`][docker_images] |
-| `ubuntu-20.04`  | [`node:12-buster-slim`][micro]  | [`ghcr.io/catthehacker/ubuntu:act-20.04`][docker_images]  | [`ghcr.io/catthehacker/ubuntu:full-20.04`][docker_images]  |
-| `ubuntu-18.04`  | [`node:12-buster-slim`][micro]  | [`ghcr.io/catthehacker/ubuntu:act-18.04`][docker_images]  | [`ghcr.io/catthehacker/ubuntu:full-18.04`][docker_images]  |
-| `ubuntu-16.04`  | [`node:12-stretch-slim`][micro] | [`ghcr.io/catthehacker/ubuntu:act-16.04`][docker_images]  | `unavailable`                                              |
-
-[micro]: https://hub.docker.com/_/buildpack-deps
-[docker_images]: https://github.com/catthehacker/docker_images
-
-Below platforms are currently **unsupported and won't work** (see issue [#97](https://github.com/nektos/act/issues/97))
-=======
 | GitHub Runner   | Micro Docker Image             | Medium Docker Image                                       | Large Docker Image                                         |
 | --------------- | ------------------------------ | --------------------------------------------------------- | ---------------------------------------------------------- |
 | `ubuntu-latest` | [`node:12-buster-slim`][micro] | [`ghcr.io/catthehacker/ubuntu:act-latest`][docker_images] | [`ghcr.io/catthehacker/ubuntu:full-latest`][docker_images] |
@@ -258,7 +237,6 @@
 
 [micro]: https://hub.docker.com/_/buildpack-deps
 [docker_images]: https://github.com/catthehacker/docker_images
->>>>>>> 63535466
 
 Windows and macOS based platforms are currently **unsupported and won't work** (see issue [#97](https://github.com/nektos/act/issues/97))
 
