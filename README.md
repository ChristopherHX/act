--- conflicted
+++ resolved
@@ -191,13 +191,8 @@
   -p, --pull                             pull docker image(s) even if already present
   -q, --quiet                            disable logging of output from steps
       --rebuild                          rebuild local action docker image(s) even if already present
-<<<<<<< HEAD
-  -r, --reuse                            reuse action containers to maintain state
-      --rm                               automatically remove containers just before exit
-=======
   -r, --reuse                            don't remove container(s) on successfully completed workflow(s) to maintain state between runs
       --rm                               automatically remove container(s)/volume(s) after a workflow(s) failure
->>>>>>> 64cd2d2e
   -s, --secret stringArray               secret to make available to actions with optional value (e.g. -s mysecret=foo or -s mysecret)
       --secret-file string               file with list of secrets to read from (e.g. --secret-file .secrets) (default ".secrets")
       --use-gitignore                    Controls whether paths specified in .gitignore should be copied into container (default true)
