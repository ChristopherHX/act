--- conflicted
+++ resolved
@@ -562,12 +562,7 @@
 			Matrix:                             matrixes,
 			ContainerNetworkMode:               docker_container.NetworkMode(input.networkName),
 		}
-<<<<<<< HEAD
 		if input.useNewActionCache || len(input.localRepository) > 0 {
-			config.ActionCache = &runner.GoGitActionCache{
-				Path: config.ActionCacheDir,
-=======
-		if input.useNewActionCache {
 			if input.actionOfflineMode {
 				config.ActionCache = &runner.GoGitActionCacheOfflineMode{
 					Parent: runner.GoGitActionCache{
@@ -578,7 +573,6 @@
 				config.ActionCache = &runner.GoGitActionCache{
 					Path: config.ActionCacheDir,
 				}
->>>>>>> 852959e1
 			}
 			if len(input.localRepository) > 0 {
 				localRepositories := map[string]string{}
