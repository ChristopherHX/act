--- conflicted
+++ resolved
@@ -381,11 +381,8 @@
 			ArtifactServerPath:    input.artifactServerPath,
 			ArtifactServerPort:    input.artifactServerPort,
 			NoSkipCheckout:        input.noSkipCheckout,
-<<<<<<< HEAD
+			RemoteName:            input.remoteName,
 			Tty:                   term.IsTerminal(int(os.Stdout.Fd())),
-=======
-			RemoteName:            input.remoteName,
->>>>>>> 72dd2d34
 		}
 		r, err := runner.New(config)
 		if err != nil {
